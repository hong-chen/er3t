--- conflicted
+++ resolved
@@ -573,12 +573,6 @@
         ):
 
     """
-<<<<<<< HEAD
-    The following example is similar to Example 3 but for cloud calculations.
-    Assume we have a homogeneous cloud layer (COT=10.0, CER=12.0) located at 0.5 to 1.0 km.
-
-    To do: modify this function code for Jake's publication
-=======
     This example code is used to provide simulated ADM at 555 nm and VIS band (350 - 700 nm).
 
     Default parameter settings can be used to produce Figure 8d in
@@ -587,7 +581,6 @@
     M., Hakuba, M. Z., and Pilewskie, P.: Angular Sampling of a Monochromatic, Wide-Field-of-View Camera
     to Augment Next-Generation Earth Radiation Budget Satellite Observations, Atmos. Meas. Tech. Discuss.
     [preprint], https://doi.org/10.5194/amt-2023-7, in review, 2023.
->>>>>>> 12831598
     """
 
     # create tmp directory
