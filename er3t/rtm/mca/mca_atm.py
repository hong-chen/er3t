import os
import sys
import copy
import struct
import warnings
import h5py
import numpy as np
from scipy import interpolate

from er3t.util import cal_mol_ext, cal_sol_fac, get_lay_index, cal_mol_ext_atm



__all__ = ['mca_atm_1d', 'mca_atm_3d']



class mca_atm_1d:

    """
    Input:
        atm_obj: keyword argument, default=None, e.g. atm0 = atm_atmmod(levels=np.arange(21))
        abs_obj, keyword argument, default=None, e.g. abs0 = abs_16g(wavelength=600.0, atm_obj=atm0)

    Output:
        self.nml: Python dictionary, ig range from 0 to 15 (0, 1, ..., 15)
            [ig]['Atm_zgrd0']
            [ig]['Atm_wkd0']
            [ig]['Atm_mtprof']
            [ig]['Atm_tmp1d']
            [ig]['Atm_nkd']
            [ig]['Atm_nz']
            [ig]['Atm_ext1d']
            [ig]['Atm_omg1d']
            [ig]['Atm_apf1d']
            [ig]['Atm_abs1d']


    """


    ID = 'MCARaTS 1D Atmosphere'


    def __init__(self,
                 atm_obj = None, \
                 abs_obj = None
            ):

        if atm_obj is None:
            msg = 'Error [mca_atm_1d]: please provide an \'atm\' object for <atm_obj>.'
            raise OSError(msg)
        else:
            self.atm = atm_obj

        if abs_obj is None:
            msg = 'Error [mca_atm_1d]: please provide an \'abs\' object for <abs_obj>.'
            raise OSError(msg)
        else:
            self.abs = abs_obj

        self.Ng = self.abs.Ng
        self.wvl_info = self.abs.wvl_info

        self.pre_mca_1d_atm()


    def pre_mca_1d_atm(self):

        self.nml = {i:{} for i in range(self.Ng)}

        for ig in range(self.Ng):

            self.nml[ig]['Atm_zgrd0'] = {'data':self.atm.lev['altitude']['data']*1000.0, 'units':'m'  , 'name':'Layer boundaries'}
            self.nml[ig]['Atm_wkd0']  = {'data':1.0                                    , 'units':'N/A', 'name':'Weight coefficients'}
            self.nml[ig]['Atm_mtprof']= {'data':0                                      , 'units':'N/A', 'name':'Temperature profile flag'}
            self.nml[ig]['Atm_tmp1d'] = {'data':self.atm.lay['temperature']['data']    , 'units':'K'  , 'name':'Temperature profile'}
            self.nml[ig]['Atm_nkd']   = {'data':1                                      , 'units':'N/A', 'name':'Number of K-distribution'}
            self.nml[ig]['Atm_np1d']  = {'data':1                                      , 'units':'N/A', 'name':'Number of 1D atmospheric constituents'}

            nz = self.atm.lay['altitude']['data'].size

            self.nml[ig]['Atm_nz']    = {'data':nz                                     , 'units':'N/A', 'name':'Number of z grid points'}

            # Use Bodhaine formula to calculate Rayleigh Optical Depth
            # atm_sca = cal_mol_ext(self.abs.wvl*0.001, self.atm.lev['pressure']['data'][:-1], self.atm.lev['pressure']['data'][1:]) \
            #          / (self.atm.lay['thickness']['data']*1000.0)
            atm_sca = cal_mol_ext_atm(self.abs.wvl*0.001, self.atm) / (self.atm.lay['thickness']['data']*1000.0)

            # Absorption coefficient
            atm_abs = self.abs.coef['abso_coef']['data'][:, ig] / (self.atm.lay['thickness']['data']*1000.0)
            self.nml[ig]['Atm_abs1d(1:, 1)'] = {'data':atm_abs, 'units':'/m' , 'name':'Absorption coefficients'}

            atm_ext = atm_sca
            self.nml[ig]['Atm_ext1d(1:, 1)'] = {'data':atm_ext, 'units':'/m' , 'name':'Extinction coefficients'}

            # Single Scattering Albedo
            atm_omg = np.repeat(1.0, nz)
            self.nml[ig]['Atm_omg1d(1:, 1)'] = {'data':atm_omg, 'units':'N/A', 'name':'Single scattering albedo'}

            # Asymmetry parameter
            atm_apf = np.repeat(-1 , nz)
            self.nml[ig]['Atm_apf1d(1:, 1)'] = {'data':atm_apf, 'units':'N/A', 'name':'Phase function'}


    def add_mca_1d_atm(self, ext1d=None, omg1d=None, apf1d=None, z_bottom=None, z_top=None):

        if (ext1d is None) or (omg1d is None) or (apf1d is None):
            msg = 'Error [mca_atm_1d]: Please provide values of <ext1d>, <omg1d>, and <apf1d>.'
            raise OSError(msg)

        for ig in range(self.Ng):

            nz = self.atm.lay['altitude']['data'].size

            atm_ext = np.zeros(nz)
            atm_ext[:] = ext1d

            atm_omg = np.zeros(nz)
            atm_omg[:] = omg1d

            atm_apf = np.zeros(nz)
            atm_apf[:] = apf1d

            if z_bottom is not None:
                atm_ext[self.atm.lay['altitude']['data']<z_bottom] = 0.0
                atm_omg[self.atm.lay['altitude']['data']<z_bottom] = 0.0
                atm_apf[self.atm.lay['altitude']['data']<z_bottom] = 0.0
            if z_top is not None:
                atm_ext[self.atm.lay['altitude']['data']>z_top] = 0.0
                atm_omg[self.atm.lay['altitude']['data']>z_top] = 0.0
                atm_apf[self.atm.lay['altitude']['data']>z_top] = 0.0

            N = self.nml[ig]['Atm_np1d']['data'] + 1

            self.nml[ig]['Atm_ext1d(1:, %d)' % N] = {'data':atm_ext, 'units':'/m' , 'name':'Extinction coefficients'}
            self.nml[ig]['Atm_omg1d(1:, %d)' % N] = {'data':atm_omg, 'units':'N/A', 'name':'Single scattering albedo'}
            self.nml[ig]['Atm_apf1d(1:, %d)' % N] = {'data':atm_apf, 'units':'N/A', 'name':'Phase function'}

            self.nml[ig]['Atm_np1d']['data'] += 1




class mca_atm_3d:

    """
    Input:
        atm_obj=: keyword argument, default=None, atmosphere object, for example, atm_obj = atm_atmmod(fname='atm.pk')
        cld_obj=: keyword argument, default=None, cloud object, for example, cld_obj = cld_les(fname='les.pk')
        pha_obj=: keyword argument, default=None, phase function object (under development)

        verbose=: keyword argument, default=False, verbose tag
        quiet=  : keyword argument, default=False, quiet tag

    Output:
        self.nml: Python dictionary
                ['Atm_nx']
                ['Atm_ny']
                ['Atm_dx']
                ['Atm_dy']
                ['Atm_nz3']
                ['Atm_iz3l']
                ['Atm_tmpa3d']
                ['Atm_abst3d']
                ['Atm_extp3d']
                ['Atm_omgp3d']
                ['Atm_apfp3d']

        self.gen_mca_3d_atm_file: method to create binary file of 3d atmosphere

        self.save_h5: method to save data into HDF5 file

    """


    ID = 'MCARaTS 3D Atmosphere'


    def __init__(self,\
                 atm_obj   = None, \
                 cld_obj   = None, \
                 pha_obj   = None, \
                 fname     = None, \
                 phase     = True, \
                 overwrite = True, \
                 force     = False,\
                 verbose   = False,\
                 quiet     = False \
                 ):

        self.overwrite = overwrite
        self.verbose   = verbose
        self.quiet     = quiet
        self.phase     = phase

        if atm_obj is None:
            msg = 'Error [mca_atm_3d]: Please provide an \'atm\' object for <atm_obj>.'
            raise OSError(msg)
        else:
            self.atm = atm_obj

        if cld_obj is None:
            msg = 'Error [mca_atm_3d]: Please provide an \'cld\' object for <cld_obj>.'
            raise OSError(msg)
        else:
            self.cld = cld_obj

        if pha_obj is None:
            if self.verbose:
                msg = 'Warning [mca_atm_3d]: No phase function set specified - ignore thermodynamic phase/effective radius with g=0.85 (Henyey-Greenstein).'
                warnings.warn(msg)
        self.pha = pha_obj

        # Go through cloud layers and check whether atm is compatible
        # e.g., whether the sizes of the Altitude array (z) and Thickness array (dz) are the same
        if self.cld.lay['altitude']['data'].size != self.cld.lay['thickness']['data'].size: # layer number
            msg = 'Error [mca_atm_3d]: Incorrect number of cloud layers (%d) vs layer thicknesses (%d).' % (self.cld.lay['altitude']['data'].size, self.cld.lay['thickness']['data'].size)
            raise ValueError(msg)

        self.pre_mca_3d_atm()

        if fname is None:
            fname = 'mca_atm_3d.bin'

        if not self.overwrite:
            if (not os.path.exists(fname)) and (not force):
                self.gen_mca_3d_atm_file(fname)
            self.nml['Atm_inpfile'] = {'data':fname}
        else:
            self.gen_mca_3d_atm_file(fname)


    def pre_mca_3d_atm(self):

        self.nml= {}

        lay_index = get_lay_index(self.cld.lay['altitude']['data'], self.atm.lay['altitude']['data'])
<<<<<<< HEAD
        # print("self.atm.lay['altitude']['data'] len:", len(self.atm.lay['altitude']['data']))
        # print("self.cld.lay['altitude']['data'] len:", len(self.cld.lay['altitude']['data']))
=======
>>>>>>> 8f840523

        nx   = self.cld.lay['nx']['data']
        ny   = self.cld.lay['ny']['data']
        nz3  = int(lay_index.size)
        iz3l = int(lay_index[0] + 1)

        if (iz3l+nz3) > self.atm.lay['altitude']['data'].size:
            msg = 'Error [mca_atm_3d]: Non-homogeneous layer top exceeds atmosphere top.'
            raise ValueError(msg)

        atm_tmp = np.zeros((nx, ny, nz3)   , dtype=np.float32) # deviation from layer temperature (-)
        atm_abs = np.zeros((nx, ny, nz3, 1), dtype=np.float32) # deviation from atmospheric absorption (-)
        atm_ext = np.zeros((nx, ny, nz3, 1), dtype=np.float32) # extinction
        atm_omg = np.zeros((nx, ny, nz3, 1), dtype=np.float32) # single scattering albedo (set to 1.0)
        atm_apf = np.zeros((nx, ny, nz3, 1), dtype=np.float32) # phase function

        for i in range(nz3):

            atm_tmp[:, :, i]    = self.cld.lay['temperature']['data'][:, :, i] - self.atm.lay['temperature']['data'][lay_index[i]]
            atm_ext[:, :, i, 0] = self.cld.lay['extinction']['data'][:, :, i]

        if self.pha is None:
            atm_omg[...] = 1.0
            atm_apf[...] = 0.85

        else:
            # Rayleigh scattering by default, will later assign different values for clouds
            atm_omg[...] = 1.0
            atm_apf[...] = -1.0

            if isinstance(self.cld.lay['extinction']['data'], np.ma.MaskedArray):
                logic_cld = (self.cld.lay['extinction']['data'].data > 0.0)
            elif isinstance(self.cld.lay['extinction']['data'], np.ndarray):
                logic_cld = (self.cld.lay['extinction']['data'] > 0.0)

            if self.pha.data['id']['data'].lower() == 'hg':

                index = np.argmin(np.abs(self.pha.data['asy']['data']-0.85)) + 1.0
                atm_apf[logic_cld, 0] = index

            elif self.pha.data['id']['data'].lower() == 'mie':

                if isinstance(self.cld.lay['cer']['data'], np.ma.MaskedArray):
                    cer = self.cld.lay['cer']['data'].data
                elif isinstance(self.cld.lay['cer']['data'], np.ndarray):
                    cer = self.cld.lay['cer']['data']

                ref = self.pha.data['ref']['data']
                ssa = self.pha.data['ssa']['data']
                asy = self.pha.data['asy']['data']
                ind = np.arange(float(ref.size)) + 1.0

                f_interp_ssa = interpolate.interp1d(ref, ssa, bounds_error=False, fill_value='extrapolate')
<<<<<<< HEAD
                f_interp_ind = interpolate.interp1d(ref, ind, bounds_error=False, fill_value='extrapolate')
                f_interp_asy = interpolate.interp1d(ref, asy, bounds_error=False, fill_value='extrapolate')

                atm_omg[logic_cld, 0] = f_interp_ssa(cer[logic_cld])
                atm_apf[logic_cld, 0] = f_interp_asy(cer[logic_cld])

                # if preffered to use the previous version's index interpolation setting
                # for the phase function, uncomment the following lines

                # atm_apf[logic_cld, 0] = f_interp_ind(cer[logic_cld])
                # set left-outbound to left-most value
                #╭────────────────────────────────────────────────────────────────────────────╮#
                # logic0 = (atm_apf>0.0) & (atm_apf<ind[0])
                # atm_omg[logic0] = ssa[0]
                # atm_apf[logic0] = ind[0]
                #╰────────────────────────────────────────────────────────────────────────────╯#

                # set right-outbound to right-most value
                #╭────────────────────────────────────────────────────────────────────────────╮#
                # logic1 = (atm_apf>ind[-1])
                # atm_omg[logic1] = ssa[-1]
                # atm_apf[logic1] = ind[-1]
                #╰────────────────────────────────────────────────────────────────────────────╯#
=======
                atm_omg[logic_cld, 0] = f_interp_ssa(cer[logic_cld])

                if self.phase:
                    # using actual phase function can reveal angular dependence but increase uncertainty
                    f_interp_ind = interpolate.interp1d(ref, ind, bounds_error=False, fill_value='extrapolate')
                    atm_apf[logic_cld, 0] = f_interp_ind(cer[logic_cld])

                    # set left-outbound to left-most value
                    #╭────────────────────────────────────────────────────────────────────────────╮#
                    logic0 = (atm_apf>0.0) & (atm_apf<ind[0])
                    atm_omg[logic0] = ssa[0]
                    atm_apf[logic0] = ind[0]
                    #╰────────────────────────────────────────────────────────────────────────────╯#

                    # set right-outbound to right-most value
                    #╭────────────────────────────────────────────────────────────────────────────╮#
                    logic1 = (atm_apf>ind[-1])
                    atm_omg[logic1] = ssa[-1]
                    atm_apf[logic1] = ind[-1]
                    #╰────────────────────────────────────────────────────────────────────────────╯#
                else:
                    # by Yu-Wen Chen
                    # using asymmetry parameters can improve the uncertainty but lose angular dependence
                    f_interp_asy = interpolate.interp1d(ref, asy, bounds_error=False, fill_value='extrapolate')
                    atm_apf[logic_cld, 0] = f_interp_asy(cer[logic_cld])

>>>>>>> 8f840523

        self.nml['Atm_nx']     = copy.deepcopy(self.cld.lay['nx'])
        self.nml['Atm_ny']     = copy.deepcopy(self.cld.lay['ny'])

        self.nml['Atm_dx']     = copy.deepcopy(self.cld.lay['dx'])
        self.nml['Atm_dx']['data']  *= 1000.0
        self.nml['Atm_dx']['units']  = 'm'

        self.nml['Atm_dy']     = copy.deepcopy(self.cld.lay['dy'])
        self.nml['Atm_dy']['data']  *= 1000.0
        self.nml['Atm_dy']['units']  = 'm'

        self.nml['Atm_nz3']    = {'data':nz3   , 'unit':'N/A', 'name':'number of 3D layer'}
        # self.nml['Atm_iz3l']   = {'data':iz3l+1, 'unit':'N/A', 'name':'layer index of first 3D layer'}
        self.nml['Atm_iz3l']   = {'data':iz3l, 'unit':'N/A', 'name':'layer index of first 3D layer'}

        self.nml['Atm_tmpa3d'] = {'data':atm_tmp, 'units':'K'  , 'name':'Temperature deviation'}
        self.nml['Atm_abst3d'] = {'data':atm_abs, 'units':'/m' , 'name':'Absorption coefficients deviation'}
        self.nml['Atm_extp3d'] = {'data':atm_ext, 'units':'/m' , 'name':'Extinction coefficients'}
        self.nml['Atm_omgp3d'] = {'data':atm_omg, 'units':'N/A', 'name':'Single scattering Albedo'}
        self.nml['Atm_apfp3d'] = {'data':atm_apf, 'units':'N/A', 'name':'Phase function'}
        self.nml['Atm_np3d']   = {'data':1      , 'units':'N/A', 'name': 'Number of 3D atmospheric constituents'}


    def add_mca_3d_atm(self, ext3d=None, omg3d=None, apf3d=None):

        if (ext3d is None) or (omg3d is None) or (apf3d is None):
            msg = 'Error [mca_atm_3d]: Please provide an <ext3d>, <omg3d>, and <apf3d>.'
            raise OSError(msg)
        else:

            if isinstance(ext3d, np.ndarray):
                if ext3d.ndim != 3:
                    msg = 'Error [mca_atm_3d]: <ext3d> should be in the dimension of (nx, ny, nz).'
                    raise ValueError(msg)

            if isinstance(omg3d, np.ndarray):
                if omg3d.ndim != 3:
                    msg = 'Error [mca_atm_3d]: <omg3d> should be in the dimension of (nx, ny, nz).'
                    raise ValueError(msg)

            if isinstance(apf3d, np.ndarray):
                if apf3d.ndim != 3:
                    msg = 'Error [mca_atm_3d]: <apf3d> should be in the dimension of (nx, ny, nz).'
                    raise ValueError(msg)


        atm_ext = np.concatenate((self.nml['Atm_extp3d']['data'], ext3d[..., np.newaxis]), axis=-1)
        atm_omg = np.concatenate((self.nml['Atm_omgp3d']['data'], omg3d[..., np.newaxis]), axis=-1)
        atm_apf = np.concatenate((self.nml['Atm_apfp3d']['data'], apf3d[..., np.newaxis]), axis=-1)

        self.nml['Atm_extp3d']['data'] = atm_ext
        self.nml['Atm_omgp3d']['data'] = atm_omg
        self.nml['Atm_apfp3d']['data'] = atm_apf
        self.nml['Atm_np3d']['data'] += 1


    def gen_mca_3d_atm_file(self, fname):

        if not self.quiet:
            print('Message [mca_atm_3d]: Creating 3D atm file <%s> for MCARaTS ...' % fname)

        fname = os.path.abspath(fname)

        self.nml['Atm_inpfile'] = {'data':fname}

        f = open(fname, 'wb')
        f.write(struct.pack('<%df' % self.nml['Atm_tmpa3d']['data'].size, *self.nml['Atm_tmpa3d']['data'].flatten(order='F')))
        f.write(struct.pack('<%df' % self.nml['Atm_abst3d']['data'].size, *self.nml['Atm_abst3d']['data'].flatten(order='F')))
        for i in range(self.nml['Atm_np3d']['data']):
            f.write(struct.pack('<%df' % self.nml['Atm_extp3d']['data'][..., i].size, *self.nml['Atm_extp3d']['data'][..., i][..., np.newaxis].flatten(order='F')))
            f.write(struct.pack('<%df' % self.nml['Atm_omgp3d']['data'][..., i].size, *self.nml['Atm_omgp3d']['data'][..., i][..., np.newaxis].flatten(order='F')))
            f.write(struct.pack('<%df' % self.nml['Atm_apfp3d']['data'][..., i].size, *self.nml['Atm_apfp3d']['data'][..., i][..., np.newaxis].flatten(order='F')))
        f.close()

        if not self.quiet:
            print('Message [mca_atm_3d]: File <%s> is created.' % fname)


    def save_h5(self, fname):

        fname = os.path.abspath(fname)

        self.nml['Atm_inpfile'] = {'data':fname}

        f = h5py.File(fname, 'w')
        for key in self.nml.keys():
            f[key] = self.nml[key]['data']
        f.close()

        if not self.quiet:
            print('Message [mca_atm_3d]: File <%s> is created.' % fname)




if __name__ == '__main__':

    pass<|MERGE_RESOLUTION|>--- conflicted
+++ resolved
@@ -236,11 +236,7 @@
         self.nml= {}
 
         lay_index = get_lay_index(self.cld.lay['altitude']['data'], self.atm.lay['altitude']['data'])
-<<<<<<< HEAD
-        # print("self.atm.lay['altitude']['data'] len:", len(self.atm.lay['altitude']['data']))
-        # print("self.cld.lay['altitude']['data'] len:", len(self.cld.lay['altitude']['data']))
-=======
->>>>>>> 8f840523
+
 
         nx   = self.cld.lay['nx']['data']
         ny   = self.cld.lay['ny']['data']
@@ -294,7 +290,6 @@
                 ind = np.arange(float(ref.size)) + 1.0
 
                 f_interp_ssa = interpolate.interp1d(ref, ssa, bounds_error=False, fill_value='extrapolate')
-<<<<<<< HEAD
                 f_interp_ind = interpolate.interp1d(ref, ind, bounds_error=False, fill_value='extrapolate')
                 f_interp_asy = interpolate.interp1d(ref, asy, bounds_error=False, fill_value='extrapolate')
 
@@ -318,34 +313,6 @@
                 # atm_omg[logic1] = ssa[-1]
                 # atm_apf[logic1] = ind[-1]
                 #╰────────────────────────────────────────────────────────────────────────────╯#
-=======
-                atm_omg[logic_cld, 0] = f_interp_ssa(cer[logic_cld])
-
-                if self.phase:
-                    # using actual phase function can reveal angular dependence but increase uncertainty
-                    f_interp_ind = interpolate.interp1d(ref, ind, bounds_error=False, fill_value='extrapolate')
-                    atm_apf[logic_cld, 0] = f_interp_ind(cer[logic_cld])
-
-                    # set left-outbound to left-most value
-                    #╭────────────────────────────────────────────────────────────────────────────╮#
-                    logic0 = (atm_apf>0.0) & (atm_apf<ind[0])
-                    atm_omg[logic0] = ssa[0]
-                    atm_apf[logic0] = ind[0]
-                    #╰────────────────────────────────────────────────────────────────────────────╯#
-
-                    # set right-outbound to right-most value
-                    #╭────────────────────────────────────────────────────────────────────────────╮#
-                    logic1 = (atm_apf>ind[-1])
-                    atm_omg[logic1] = ssa[-1]
-                    atm_apf[logic1] = ind[-1]
-                    #╰────────────────────────────────────────────────────────────────────────────╯#
-                else:
-                    # by Yu-Wen Chen
-                    # using asymmetry parameters can improve the uncertainty but lose angular dependence
-                    f_interp_asy = interpolate.interp1d(ref, asy, bounds_error=False, fill_value='extrapolate')
-                    atm_apf[logic_cld, 0] = f_interp_asy(cer[logic_cld])
-
->>>>>>> 8f840523
 
         self.nml['Atm_nx']     = copy.deepcopy(self.cld.lay['nx'])
         self.nml['Atm_ny']     = copy.deepcopy(self.cld.lay['ny'])
