--- conflicted
+++ resolved
@@ -149,16 +149,10 @@
                     }
         else:
             options = {
-<<<<<<< HEAD
                 'curl': '-s --netrc --cookie-jar %s --cookie %s --connect-timeout 120.0 --retry 3 --location --continue-at - --output "%s" "%s"' % (secret['cookies'], secret['cookies'], fname_save, fname_target),
                 'wget': '--continue --load-cookies=%s --save-cookies=%s --auth-no-challenge --quiet --keep-session-cookies --content-disposition --timeout=120 --tries=3 --output-document="%s" "%s"' % (secret['cookies'], secret['cookies'], fname_save, fname_target),
                 }
-=======
-                    'curl': '-s --header %s --connect-timeout 120.0 --retry 3 --location --continue-at - --output "%s" "%s"' % (header, fname_save, fname_target),
-                    'wget': '--header=%s --continue --timeout=120 --tries=3  --quiet --output-document="%s" "%s"' % (header, fname_save, fname_target),
-                    }
-
->>>>>>> 3395012d
+            
     if not os.path.exists(fdir_save):
         os.makedirs(fdir_save)
 
