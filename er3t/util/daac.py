--- conflicted
+++ resolved
@@ -1,16 +1,12 @@
 import os
 import sys
 import datetime
-<<<<<<< HEAD
-=======
-
->>>>>>> a09f55f9
 import numpy as np
 import warnings
 
 from er3t.util.util import get_doy_tag, dtime_to_jday, jday_to_dtime
 from er3t.common import fdir_data_tmp
-<<<<<<< HEAD
+
 
 __all__ = [
         'format_satname', \
@@ -31,30 +27,6 @@
         ]
 
 
-
-=======
-
-__all__ = [
-        'format_satname', \
-        'get_token_earthdata', \
-        'get_fname_geometa', \
-        'get_local_file', \
-        'get_online_file', \
-        'final_file_check', \
-        'read_geometa', \
-        'cal_proj_xy_geometa', \
-        'cal_lon_lat_utc_geometa', \
-        'cal_sec_offset_abi', \
-        'get_satfile_tag', \
-        'download_laads_https', \
-        'download_lance_https',\
-        'download_oco2_https', \
-        'download_worldview_image', \
-        ]
-
-
-
->>>>>>> a09f55f9
 def format_satname(satellite, instrument):
     """ Format satellite and instrument name """
 
@@ -64,17 +36,10 @@
         instrument = instrument.upper()
         satellite  = satellite.lower().title()
     elif instrument.lower() == 'viirs' and (satellite.lower() in ['noaa20', 'snpp', 'noaa-20', 's-npp', 'noaa21', 'noaa-21']):
-<<<<<<< HEAD
         instrument = instrument.upper()
         satellite  = satellite.replace('-', '').upper()
     elif instrument.lower() == 'abi' and (satellite.lower() in ['goes-east', 'goes-west']):
         instrument = instrument.upper()
-=======
-        instrument = instrument.upper()
-        satellite  = satellite.replace('-', '').upper()
-    elif instrument.lower() == 'abi' and (satellite.lower() in ['goes-east', 'goes-west']):
-        instrument = instrument.upper()
->>>>>>> a09f55f9
         satellite  = satellite.upper().replace('WEST', 'West').replace('EAST', 'East')
     else:
         msg = '\nError [format_satname]: Currently do not support <%s> onboard <%s>.' % (instrument, satellite)
@@ -82,11 +47,6 @@
     #╰────────────────────────────────────────────────────────────────────────────╯#
 
     satname = '%s|%s' % (satellite, instrument)
-<<<<<<< HEAD
-
-    return satname
-=======
->>>>>>> a09f55f9
 
     return satname
 
@@ -94,12 +54,6 @@
 def get_token_earthdata():
     """ Get Earthdata token to access data on NASA servers """
 
-<<<<<<< HEAD
-def get_token_earthdata():
-    """ Get Earthdata token to access data on NASA servers """
-
-=======
->>>>>>> a09f55f9
     try:
         token = os.environ['EARTHDATA_TOKEN']
     except KeyError:
@@ -269,21 +223,10 @@
 
     if os.path.exists(fname_local1):
         os.remove(fname_local1)
-<<<<<<< HEAD
-=======
 
     if os.path.exists(fname_local2):
         os.remove(fname_local2)
->>>>>>> a09f55f9
-
-    if os.path.exists(fname_local2):
-        os.remove(fname_local2)
-
-
-<<<<<<< HEAD
-
-=======
->>>>>>> a09f55f9
+
 def get_local_file(
         fname_file,
         filename=None,
@@ -471,7 +414,6 @@
         except Exception as error:
             print(error)
             pass
-<<<<<<< HEAD
 
     elif data_format in ['h5', 'hdf5']:
 
@@ -685,223 +627,6 @@
         return proj_xy, xy_[:-1, :]
 
 
-
-=======
-
-    elif data_format in ['h5', 'hdf5']:
-
-        try:
-            import h5py
-            f = h5py.File(fname_local, 'r')
-            f.close()
-            checked = True
-
-        except Exception as error:
-            print(error)
-            pass
-
-    else:
-
-        msg = '\nWarning [final_file_check]: Do not support check for <.%s> file.\nDo not know whether <%s> has been successfully downloaded.\n' % (data_format, fname_local)
-        warnings.warn(msg)
-
-    if checked:
-        if verbose:
-            msg = '\nMessage [final_file_check]: <%s> has been successfully downloaded.\n' % fname_local
-            print(msg)
-        return 1
-
-    else:
-        msg = '\nWarning [final_file_check]: Do not know whether <%s> has been successfully downloaded.\n' % (fname_local)
-        warnings.warn(msg)
-        return 0
-
-
-
-
-def read_geometa(content):
-
-    """
-    Parse geometa data in a list of Python dictionaries that contain information such as "GranuleID", "GRingLongitude1" etc.
-
-    Input:
-        content: a long string that contains the whole content of the geometa txt file
-
-    Output:
-        data: a list of Python dictionaries.
-
-              An example,
-              {'GranuleID': 'MYD03.A2019245.0000.061.2019245151541.hdf',
-               'StartDateTime': '2019-09-02 00:00',
-               'ArchiveSet': '61',
-               'OrbitNumber': '92177',
-               'DayNightFlag': 'N',
-               'EastBoundingCoord': '40.0756634630551',
-               'NorthBoundingCoord': '-57.0356008659127',
-               'SouthBoundingCoord': '-81.1407080607332',
-               'WestBoundingCoord': '-42.1164863420172',
-               'GRingLongitude1': '-10.7904979067681',
-               'GRingLongitude2': '32.4557535169638',
-               'GRingLongitude3': '40.6409172253246',
-               'GRingLongitude4': '-42.4223934777823',
-               'GRingLatitude1': '-57.0310011746246',
-               'GRingLatitude2': '-63.1593513428869',
-               'GRingLatitude3': '-81.224336567583',
-               'GRingLatitude4': '-68.7511407602523',
-               'Satellite': 'Aqua',
-               'Instrument': 'MODIS',
-               'Orbit': 'Ascending'}
-    """
-
-    lines = content.split('\n')
-
-    if len(lines) == 1:
-        msg = 'Error [read_geometa]: Could not download the geoMeta text file. This could be an issue with either the download tool or the Earthdata token'
-        if (lines[0][0] == '{') and (lines[0][-1] == '}'):
-            msg = msg + ' or the date for which you are looking to download does not have data.\n'
-
-        print(msg)
-        return None
-
-    if lines[0] == '<!DOCTYPE html>' or lines[1] == '<!DOCTYPE html>':
-        msg = 'Error [read_geometa]: Could not download the geoMeta text file. This could be an issue with either the download tool or the Earthdata token.\n'
-        print(msg)
-        return None
-
-    index_header = 0
-    while (len(lines[index_header]) > 0) and lines[index_header][0] == '#':
-        index_header += 1
-
-    index_header -= 1
-
-    if index_header == -1:
-        msg = 'Error [read_geometa]: Cannot locate header in the provided content.\n'
-        print(msg)
-        return None
-
-    header_line = lines[index_header]
-    vnames = [word.strip() for word in header_line[1:].split(',')]
-
-    Nvar = len(vnames)
-
-    data = []
-    for line_data in lines[index_header+1:]:
-        if len(line_data) > 0:
-            data0_ = [word.strip() for word in line_data.split(',')]
-            data0 = {vnames[i]:data0_[i] for i in range(Nvar)}
-
-            if 'MYD03' in data0_[0].split('.')[0]:
-                data0['Satellite']  = 'Aqua'
-                data0['Instrument'] = 'MODIS'
-                data0['Orbit']      = 'Ascending'
-            elif 'MOD03' in data0_[0].split('.')[0]:
-                data0['Satellite']  = 'Terra'
-                data0['Instrument'] = 'MODIS'
-                data0['Orbit']      = 'Descending'
-            elif 'VJ103' in data0_[0].split('.')[0]:
-                data0['Satellite']  = 'NOAA-20'
-                data0['Instrument'] = 'VIIRS'
-                data0['Orbit']      = 'Ascending'
-            elif 'VJ203' in data0_[0].split('.')[0]:
-                data0['Satellite']  = 'NOAA-21'
-                data0['Instrument'] = 'VIIRS'
-                data0['Orbit']      = 'Ascending'
-            elif 'VNP03' in data0_[0].split('.')[0]:
-                data0['Satellite']  = 'S-NPP'
-                data0['Instrument'] = 'VIIRS'
-                data0['Orbit']      = 'Ascending'
-            else:
-                data0['Satellite']  = 'Unknown'
-                data0['Instrument'] = 'Unknown'
-                data0['Orbit']      = 'Unknown'
-
-            data.append(data0)
-
-    return data
-
-
-
-
-def cal_proj_xy_geometa(line_data, closed=True):
-
-    """
-    Calculate globe map projection <ccrs.Orthographic> centered at the center of the granule defined by corner points
-
-    Input:
-        line_data: Python dictionary (details see <read_geo_meta>) that contains basic information of a satellite granule
-        closed=True: if True, return five corner points with the last point repeating the first point;
-                     if False, return four corner points
-
-    Output:
-        proj_xy: globe map projection <ccrs.Orthographic> centered at the center of the granule defined by corner points
-        xy: dimension of (5, 2) if <closed=True> and (4, 2) if <closed=False>
-    """
-
-    import cartopy.crs as ccrs
-
-    # get corner points
-    #╭────────────────────────────────────────────────────────────────────────────╮#
-    lon_  = np.array([
-        float(line_data['GRingLongitude1']),
-        float(line_data['GRingLongitude2']),
-        float(line_data['GRingLongitude3']),
-        float(line_data['GRingLongitude4']),
-        float(line_data['GRingLongitude1'])
-        ])
-
-    lat_  = np.array([
-        float(line_data['GRingLatitude1']),
-        float(line_data['GRingLatitude2']),
-        float(line_data['GRingLatitude3']),
-        float(line_data['GRingLatitude4']),
-        float(line_data['GRingLatitude1'])
-        ])
-
-    if (abs(lon_[0]-lon_[1])>180.0) | (abs(lon_[0]-lon_[2])>180.0) | \
-       (abs(lon_[0]-lon_[3])>180.0) | (abs(lon_[1]-lon_[2])>180.0) | \
-       (abs(lon_[1]-lon_[3])>180.0) | (abs(lon_[2]-lon_[3])>180.0):
-
-        lon_[lon_<0.0] += 360.0
-    #╰────────────────────────────────────────────────────────────────────────────╯#
-
-
-    # roughly determine the center of granule
-    #╭────────────────────────────────────────────────────────────────────────────╮#
-    lon = lon_[:-1]
-    lat = lat_[:-1]
-    center_lon_ = lon.mean()
-    center_lat_ = lat.mean()
-    #╰────────────────────────────────────────────────────────────────────────────╯#
-
-
-    # find the true center
-    #╭────────────────────────────────────────────────────────────────────────────╮#
-    proj_lonlat = ccrs.PlateCarree()
-
-    proj_xy_ = ccrs.Orthographic(central_longitude=center_lon_, central_latitude=center_lat_)
-    xy_ = proj_xy_.transform_points(proj_lonlat, lon, lat)[:, [0, 1]]
-
-    center_x  = xy_[:, 0].mean()
-    center_y  = xy_[:, 1].mean()
-    center_lon, center_lat = proj_lonlat.transform_point(center_x, center_y, proj_xy_)
-    #╰────────────────────────────────────────────────────────────────────────────╯#
-
-
-    # convert lon/lat corner points into xy
-    #╭────────────────────────────────────────────────────────────────────────────╮#
-    proj_xy = ccrs.Orthographic(central_longitude=center_lon, central_latitude=center_lat)
-    xy_  = proj_xy.transform_points(proj_lonlat, lon_, lat_)[:, [0, 1]]
-    #╰────────────────────────────────────────────────────────────────────────────╯#
-
-
-    if closed:
-        return proj_xy, xy_
-    else:
-        return proj_xy, xy_[:-1, :]
-
-
-
->>>>>>> a09f55f9
 def cal_lon_lat_utc_geometa(
         line_data,
         delta_t=300.0,
@@ -1499,10 +1224,7 @@
             fname_server = '%s/%s' % (fdir_server, filename)
             fname_local  = '%s/%s' % (fdir_out, filename)
             if os.path.isfile(fname_local) and final_file_check(fname_local, data_format=data_format, verbose=verbose):
-<<<<<<< HEAD
                 fnames_local.append(fname_local)
-=======
->>>>>>> a09f55f9
                 print("Message [download_lance_https]: File {} already exists and looks good. Will not re-download this file.".format(fname_local))
                 exist_count += 1
             else:
@@ -1709,7 +1431,6 @@
     if dataset_tag in [
             'OCO2_L2_Met.10',
             'OCO2_L2_Met.10r',
-<<<<<<< HEAD
             'OCO2_L2_Met.11r',
             'OCO2_L2_Standard.10',
             'OCO2_L2_Standard.10r',
@@ -1729,20 +1450,6 @@
             'OCO2_L2_Diagnostic.10',
             'OCO2_L2_Diagnostic.10r',
             'OCO2_L2_Diagnostic.11r'
-=======
-            'OCO2_L2_Standard.10',
-            'OCO2_L2_Standard.10r',
-            'OCO2_L1B_Science.10',
-            'OCO2_L1B_Science.10r',
-            'OCO2_L1B_Calibration.10',
-            'OCO2_L1B_Calibration.10r',
-            'OCO2_L2_CO2Prior.10r',
-            'OCO2_L2_CO2Prior.10',
-            'OCO2_L2_IMAPDOAS.10r',
-            'OCO2_L2_IMAPDOAS.10',
-            'OCO2_L2_Diagnostic.10r',
-            'OCO2_L2_Diagnostic.10'
->>>>>>> a09f55f9
             ]:
 
         fdir_data = '%s/%s/%s/%s' % (fdir_prefix, dataset_tag, year_str, doy_str)
@@ -1750,10 +1457,7 @@
     elif dataset_tag in [
             'OCO2_L2_Lite_FP.9r',
             'OCO2_L2_Lite_FP.10r',
-<<<<<<< HEAD
             'OCO2_L2_Lite_FP.11.1r',
-=======
->>>>>>> a09f55f9
             'OCO2_L2_Lite_SIF.10r'
             ]:
 
