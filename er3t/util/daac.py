import os
import sys
import datetime

import numpy as np
import warnings

from er3t.util.util import get_doy_tag, dtime_to_jday, jday_to_dtime
from er3t.common import fdir_data_tmp

__all__ = [
        'format_satname', \
        'get_token_earthdata', \
        'get_fname_geometa', \
        'get_local_file', \
        'get_online_file', \
        'final_file_check', \
        'read_geometa', \
        'cal_proj_xy_geometa', \
        'cal_lon_lat_utc_geometa', \
        'cal_sec_offset_abi', \
        'get_satfile_tag', \
        'download_laads_https', \
        'download_lance_https',\
        'download_oco2_https', \
        'download_worldview_image', \
        ]



def format_satname(satellite, instrument):
    """ Format satellite and instrument name """

    # check satellite and instrument
    #/----------------------------------------------------------------------------\#
    if instrument.lower() == 'modis' and (satellite.lower() in ['aqua', 'terra']):
        instrument = instrument.upper()
        satellite  = satellite.lower().title()
    elif instrument.lower() == 'viirs' and (satellite.lower() in ['noaa20', 'snpp', 'noaa-20', 's-npp', 'noaa21', 'noaa-21']):
        instrument = instrument.upper()
        satellite  = satellite.replace('-', '').upper()
    elif instrument.lower() == 'abi' and (satellite.lower() in ['goes-east', 'goes-west']):
        instrument = instrument.upper()
        satellite  = satellite.upper().replace('WEST', 'West').replace('EAST', 'East')
    else:
        msg = '\nError [format_satname]: Currently do not support <%s> onboard <%s>.' % (instrument, satellite)
        raise NameError(msg)
    #\----------------------------------------------------------------------------/#

    satname = '%s|%s' % (satellite, instrument)

    return satname


def get_token_earthdata():
    """ Get Earthdata token to access data on NASA servers """

    try:
        token = os.environ['EARTHDATA_TOKEN']
    except KeyError:
        token = 'eyJ0eXAiOiJKV1QiLCJvcmlnaW4iOiJFYXJ0aGRhdGEgTG9naW4iLCJzaWciOiJlZGxqd3RwdWJrZXlfb3BzIiwiYWxnIjoiUlMyNTYifQ.eyJ0eXBlIjoiVXNlciIsInVpZCI6ImhvY2g0MjQwIiwiZXhwIjoxNzMyOTA5MjczLCJpYXQiOjE3Mjc3MjUyNzMsImlzcyI6Imh0dHBzOi8vdXJzLmVhcnRoZGF0YS5uYXNhLmdvdiJ9.HT6ZMvq-JQuoeZZmkQJBcyCVLtzoomJpPwo9IyNLAGYbViqVFyPxaj0-vlwy70Dv8Y4BWl5DHXKA5P4QSKttYhNFsXB86WLw6vzPO6RHRLwBh6j055TMo_JcSO2Pfvu2nguo2O_hXUL_P0Xpwdi0R6x4HTmN5Qk1S_nh1hondH_Oj2TnCukuV773FXGtkYGpKml-8uH2YA1J971tgTBUWoI1fu1sh9QbW-qZfTdK41F0NI-3PKVyPbALH8dzd5LbErA7nL1kfm-J0-Erwvp41EiKP-2CDTw1ZY07LSLcVwvQh3miFWa4rOJW_d2VnaQMc7yZBgVy4zhNG4wpNfZhDw'


        msg = '\nWarning [get_earthdata_token]: Please get a token by following the instructions at\nhttps://ladsweb.modaps.eosdis.nasa.gov/learn/download-files-using-laads-daac-tokens\nThen add the following to the source file of your shell, e.g. \'~/.bashrc\'(Unix) or \'~/.zshrc\'(Mac),\nexport EARTHDATA_TOKEN="XXXXXXXXXXXXXXXXXXXXXXXXXXXXXXXX"\n'
        warnings.warn(msg)

    return token


def gen_file_earthdata(
        fname_login = '~/.netrc',
        fname_cookies = '~/.urs_cookies',
        ):

    """ Handle cookies and save meta information for Earthdata websites """

    secret = {}

    fname_login = os.path.abspath(os.path.expanduser(fname_login))
    if not os.path.exists(fname_login):

        try:
            username = os.environ['EARTHDATA_USERNAME']
            password = os.environ['EARTHDATA_PASSWORD']
        except Exception as error:
            print(error)
            msg = '\nError [gen_file_earthdata]: Please follow the instructions at \nhttps://disc.gsfc.nasa.gov/data-access\nto register a login account and create a <~/.netrc> file.'
            raise OSError(msg)

        content = 'machine urs.earthdata.nasa.gov login %s password %s' % (username, password)
        print('Message [gen_file_earthdata]: Creating <~/.netrc> ...')
        with open(fname_login, 'w') as f:
            f.write(content)

    secret['netrc'] = fname_login

    fname_cookies = os.path.abspath(os.path.expanduser(fname_cookies))
    if not os.path.exists(fname_cookies):
        print('Message [gen_file_earthdata]: Creating <~/.urs_cookies> ...')
        os.system('touch ~/.urs_cookies')

    secret['cookies'] = fname_cookies

    return secret


def get_command_earthdata(
        fname_target,
        filename=None,
        token_mode=True,
        primary_tool='curl',
        backup_tool='wget',
        fdir_save='%s/satfile' % fdir_data_tmp,
        verbose=False):

    """
    Get the LINUX/UNIX download command using curl or wget as the download tool.
    Also returns a backup command.
    """

    if filename is None:
        filename = os.path.basename(fname_target)

    fname_save = '%s/%s' % (fdir_save, filename)

    if token_mode: # recommended

        token = get_token_earthdata()
        header = '"Authorization: Bearer %s"' % token

        if verbose:
            options = {
<<<<<<< HEAD
                    'curl': '--header %s --connect-timeout 60.0 --retry 1 --max-time 60.0 --location --continue-at - --output "%s" "%s"' % (header, fname_save, fname_target),
                    'wget': '--header=%s --continue --timeout=60 --tries=2 --show-progress --output-document="%s" "%s"' % (header, fname_save, fname_target),
                    }
        else:
            options = {
                    'curl': '-sS --no-progress-bar --header %s --connect-timeout 60.0 --max-time 60.0 --retry 1 --location --continue-at - --output "%s" "%s"' % (header, fname_save, fname_target),
                    'wget': '--header=%s --continue --timeout=60 --tries=2  --quiet --output-document="%s" "%s"' % (header, fname_save, fname_target),
=======
                    'curl': '--header %s --connect-timeout 120 --retry 3 --location --continue-at - --output "%s" "%s"' % (header, fname_save, fname_target),
                    'wget': '--header=%s --continue --timeout=120 --tries=3 --show-progress --output-document="%s" "%s"' % (header, fname_save, fname_target),
                    }
        else:
            options = {
                    'curl': '-s --header %s --connect-timeout 120 --retry 3 --location --continue-at - "%s" "%s"' % (header, fname_save, fname_target),
                    'wget': '--header=%s --continue --timeout=120 --tries=3  --quiet --output-document="%s" "%s"' % (header, fname_save, fname_target),
>>>>>>> 0d668482
                    }


    else:

        secret = gen_file_earthdata()

        if verbose:
            options = {
                    'curl': '--netrc --cookie-jar %s --cookie %s --connect-timeout 60.0 --max-time 60.0 --retry 1 --location --continue-at - --output "%s" "%s"' % (secret['cookies'], secret['cookies'], fname_save, fname_target),
                    'wget': '--continue --load-cookies=%s --save-cookies=%s --auth-no-challenge --keep-session-cookies --content-disposition --timeout=60 --tries=2 --show-progress --output-document="%s" "%s"' % (secret['cookies'], secret['cookies'], fname_save, fname_target),
                    }
        else:
            options = {
                'curl': '-s --netrc --cookie-jar %s --cookie %s --connect-timeout 60.0 --max-time 60.0 --retry 1 --location --continue-at - --output "%s" "%s"' % (secret['cookies'], secret['cookies'], fname_save, fname_target),
                'wget': '--continue --load-cookies=%s --save-cookies=%s --auth-no-challenge --quiet --keep-session-cookies --content-disposition --timeout=60 --tries=2 --output-document="%s" "%s"' % (secret['cookies'], secret['cookies'], fname_save, fname_target),
                }

    if not os.path.exists(fdir_save):
        os.makedirs(fdir_save)

    primary_command = '%s %s' % (primary_tool, options[primary_tool])
    backup_command  = '%s %s' % (backup_tool,  options[backup_tool])

    return primary_command, backup_command



def get_fname_geometa(
        date,
        satname,
        server,
        ):


    date_s = date.strftime('%Y-%m-%d')

    # generate satellite filename on LAADS DAAC server
    #/----------------------------------------------------------------------------\#
    if server == 'https://ladsweb.modaps.eosdis.nasa.gov':
        fnames_geometa = {
               'Aqua|MODIS': '%s/archive/geoMeta/61/AQUA/%4.4d/MYD03_%s.txt'                % (server, date.year, date_s),
               'Terra|MODIS': '%s/archive/geoMeta/61/TERRA/%4.4d/MOD03_%s.txt'              % (server, date.year, date_s),
               'SNPP|VIIRS': '%s/archive/geoMetaVIIRS/5200/NPP/%4.4d/VNP03MOD_%s.txt'       % (server, date.year, date_s),
               'NOAA20|VIIRS': '%s/archive/geoMetaVIIRS/5201/NOAA-20/%4.4d/VJ103MOD_%s.txt' % (server, date.year, date_s),
               'NOAA21|VIIRS': '%s/archive/geoMetaVIIRS/5200/NOAA-21/%4.4d/VJ203MOD_%s.txt' % (server, date.year, date_s),
            }

    # generate satellite filename on LANCE DAAC server (near real time)
    #/----------------------------------------------------------------------------\#
    elif server == 'https://nrt3.modaps.eosdis.nasa.gov':
        fnames_geometa = {
               'Aqua|MODIS': '%s/api/v2/content/archives/geoMetaMODIS/61/AQUA/%4.4d/MYD03_%s.txt'               % (server, date.year, date_s),
               'Terra|MODIS': '%s/api/v2/content/archives/geoMetaMODIS/61/TERRA/%4.4d/MOD03_%s.txt'             % (server, date.year, date_s),
               'SNPP|VIIRS': '%s/api/v2/content/archives/geoMetaVIIRS/5200/NPP/%4.4d/VNP03MOD_NRT_%s.txt'       % (server, date.year, date_s),
               'NOAA20|VIIRS': '%s/api/v2/content/archives/geoMetaVIIRS/5201/NOAA-20/%4.4d/VJ103MOD_NRT_%s.txt' % (server, date.year, date_s),
               'NOAA21|VIIRS': '%s/api/v2/content/archives/geoMetaVIIRS/5200/NOAA-21/%4.4d/VJ203MOD_NRT_%s.txt' % (server, date.year, date_s),
            }
    else:
        msg = '\nError [get_fname_geometa]: Currently do not support accessing geometa data from <%s>.' % server
        raise OSError(msg)

    fname_geometa = fnames_geometa[satname]
    #\----------------------------------------------------------------------------/#

    return fname_geometa



def delete_file(
        fname_file,
        filename=None,
        fdir_local='./',
        fdir_save='%s/satfile' % fdir_data_tmp,
        ):

    """ Delete file (used in case file could not be downloaded correctly)"""

    if filename is None:
        filename = os.path.basename(fname_file)

    fname_local1 = os.path.abspath('%s/%s' % (fdir_save,  filename))
    fname_local2 = os.path.abspath('%s/%s' % (fdir_local, filename))

    if os.path.exists(fname_local1):
        os.remove(fname_local1)

    if os.path.exists(fname_local2):
        os.remove(fname_local2)



def get_local_file(
        fname_file,
        filename=None,
        fdir_local='./',
        fdir_save='%s/satfile' % fdir_data_tmp,
        ):

    if filename is None:
        filename = os.path.basename(fname_file)

    # try to get information from local
    # check two locations:
    #   1) current directory;
    #   2) <tmp-data/satfile> directory under er3t main directory
    #/--------------------------------------------------------------\#
    if not os.path.exists(fdir_save):
        os.makedirs(fdir_save)

    fname_local1 = os.path.abspath('%s/%s' % (fdir_local, filename))
    fname_local2 = os.path.abspath('%s/%s' % (fdir_save,  filename))

    if os.path.exists(fname_local1):

        os.system('cp %s %s' % (fname_local1, fname_local2))
        with open(fname_local1, 'r') as f_:
            content = f_.read()

    elif os.path.exists(fname_local2):

        with open(fname_local2, 'r') as f_:
            content = f_.read()

    else:

        content = None
    #\--------------------------------------------------------------/#

    return content



def get_online_file(
        fname_file,
<<<<<<< HEAD
        geometa,
        csv,
=======
        geometa=False,
>>>>>>> 0d668482
        filename=None,
        download=True,
        primary_tool='curl',
        backup_tool='wget',
        fdir_save='%s/satfile' % fdir_data_tmp,
        verbose=False):

    if filename is None:
        filename = os.path.basename(fname_file)

    if download:

        # fname_save = '%s/%s' % (fdir_save, filename)
        primary_command, backup_command = get_command_earthdata(fname_file,
                                                                filename=filename,
                                                                fdir_save=fdir_save,
                                                                primary_tool=primary_tool,
                                                                backup_tool=backup_tool,
                                                                verbose=verbose)
        # attempt to download using primary tool first.
        # if that does not work, try again with primary tool.
        # as a last resort, attempt with backup tool.
        try:
            # delete local version of the geometa first as this seems to cause issues downstream
            if (geometa is True) or (csv is True): # they can be None so make True explicit
                delete_file(fname_file, filename=filename, fdir_save=fdir_save)
            # if primary_tool == 'wget': # force wget to timeout
            #     primary_command = "timeout 60 " + primary_command

            os.system(primary_command)
            content = get_local_file(fname_file, filename=filename, fdir_save=fdir_save)
        except Exception as message:
            print(message, "\n")
            print("Message [get_online_file]: Failed to download/read {},\nAttempting again...".format(fname_file))

            try:
                os.system(primary_command)
                content = get_local_file(fname_file, filename=filename, fdir_save=fdir_save)
            except Exception as message:
                print(message, "\n")
                print("Message [get_online_file]: Failed to download/read {},\nAttempting with backup tool...".format(fname_file))
                delete_file(fname_file, filename=filename, fdir_save=fdir_save)

                try:
                    # if backup_tool == 'wget':
                    #     backup_command = "timeout 60 " + backup_command
                    # print("Executing following operation as a backup...\n{}".format(backup_command))

                    os.system(backup_command)
                    content = get_local_file(fname_file, filename=filename, fdir_save=fdir_save)
                except Exception as message:
                    print(message, "\n")
                    msg = "Message [get_online_file]: Failed to download/read {},\nTry again later.".format(fname_file)
                    delete_file(fname_file, filename=filename, fdir_save=fdir_save)
                    return None

    else:

        # this can be revisited, disabling it for now
        #/--------------------------------------------------------------\#
        # try:
        #     with requests.Session() as session:
        #         session.auth = (username, password)
        #         r1     = session.request('get', fname_server)
        #         r      = session.get(r1.url, auth=(username, password))
        # except:
        #     msg = '\nError [get_online_file]: cannot access <%s>.' % fname_server
        #     raise OSError(msg)

        # if r.ok:
        #     content = r.content.decode('utf-8')
        # else:
        #     msg = '\nError [get_online_file]: failed to retrieve information from <%s>.' % fname_server
        #     warnings.warn(msg)
        #\--------------------------------------------------------------/#

        # this can be revisited, disabling it for now
        # Use error handling to overcome occasional issues with LAADS DAAC servers
        #/----------------------------------------------------------------------------\#
        # try:
        #     webpage  = urllib.request.urlopen('%s.csv' % fdir_server)
        # except urllib.error.HTTPError:
        #     msg = "The LAADS DAAC servers appear to be down. Attempting again in 10 seconds..."
        #     print(msg)
        #     time.sleep(10)
        #     try:
        #         webpage  = urllib.request.urlopen('%s.csv' % fdir_server)
        #     except urllib.error.HTTPError:
        #         msg = '\nError [get_online_file]: cannot access <%s>.' % fdir_server
        #         raise OSError(msg)
        # content  = webpage.read().decode('utf-8')
        #\----------------------------------------------------------------------------/#

        content = None

    return content


def final_file_check(fname_local, data_format, verbose):
    """
    Check if the file has been successfully downloaded.

    This function currently supports checking for HDF, NetCDF, and HDF5 files.
    If the file format is not supported, a warning is issued.

    Params:
        fname_local (str): The local filename to check.
        data_format (str): The format of the file. If None, the format is inferred from the file extension.
        verbose (bool): If True, prints a message when the file has been successfully downloaded.

    Returns:
        Returns 1 if the file has been successfully downloaded and 0 otherwise.
    """


    if data_format is None:
        data_format = os.path.basename(fname_local).split('.')[-1].lower()

    checked = False

    if data_format in ['hdf', 'hdf4', 'h4']:

        try:
            from pyhdf.SD import SD, SDC
            f = SD(fname_local, SDC.READ)
            f.end()
            checked = True

        except Exception as error:
            print(error)
            pass

    elif data_format in ['nc', 'nc4', 'netcdf', 'netcdf4']:
        try:
            from netCDF4 import Dataset
            f = Dataset(fname_local, 'r')
            f.close()
            checked = True

        except Exception as error:
            print(error)
            pass

    elif data_format in ['h5', 'hdf5']:

        try:
            import h5py
            f = h5py.File(fname_local, 'r')
            f.close()
            checked = True

        except Exception as error:
            print(error)
            pass

    else:

        msg = '\nWarning [final_file_check]: Do not support check for <.%s> file.\nDo not know whether <%s> has been successfully downloaded.\n' % (data_format, fname_local)
        warnings.warn(msg)

    if checked:
        if verbose:
            msg = '\nMessage [final_file_check]: <%s> has been successfully downloaded.\n' % fname_local
            print(msg)
        return 1

    else:
        msg = '\nWarning [final_file_check]: Do not know whether <%s> has been successfully downloaded.\n' % (fname_local)
        warnings.warn(msg)
        return 0




def read_geometa(content):

    """
    Parse geometa data in a list of Python dictionaries that contain information such as "GranuleID", "GRingLongitude1" etc.

    Input:
        content: a long string that contains the whole content of the geometa txt file

    Output:
        data: a list of Python dictionaries.

              An example,
              {'GranuleID': 'MYD03.A2019245.0000.061.2019245151541.hdf',
               'StartDateTime': '2019-09-02 00:00',
               'ArchiveSet': '61',
               'OrbitNumber': '92177',
               'DayNightFlag': 'N',
               'EastBoundingCoord': '40.0756634630551',
               'NorthBoundingCoord': '-57.0356008659127',
               'SouthBoundingCoord': '-81.1407080607332',
               'WestBoundingCoord': '-42.1164863420172',
               'GRingLongitude1': '-10.7904979067681',
               'GRingLongitude2': '32.4557535169638',
               'GRingLongitude3': '40.6409172253246',
               'GRingLongitude4': '-42.4223934777823',
               'GRingLatitude1': '-57.0310011746246',
               'GRingLatitude2': '-63.1593513428869',
               'GRingLatitude3': '-81.224336567583',
               'GRingLatitude4': '-68.7511407602523',
               'Satellite': 'Aqua',
               'Instrument': 'MODIS',
               'Orbit': 'Ascending'}
    """

    lines = content.split('\n')

    if len(lines) == 1:
        msg = 'Error [read_geometa]: Could not download the geoMeta text file. This could be an issue with either the download tool or the Earthdata token'
        if (lines[0][0] == '{') and (lines[0][-1] == '}'):
            msg = msg + ' or the date for which you are looking to download does not have data.\n'

        print(msg)
        return None

    if lines[0] == '<!DOCTYPE html>' or lines[1] == '<!DOCTYPE html>':
        msg = 'Error [read_geometa]: Could not download the geoMeta text file. This could be an issue with either the download tool or the Earthdata token.\n'
        print(msg)
        return None

    index_header = 0
    while (len(lines[index_header]) > 0) and lines[index_header][0] == '#':
        index_header += 1

    index_header -= 1

    if index_header == -1:
        msg = 'Error [read_geometa]: Cannot locate header in the provided content.\n'
        print(msg)
        return None

    header_line = lines[index_header]
    vnames = [word.strip() for word in header_line[1:].split(',')]

    Nvar = len(vnames)

    data = []
    for line_data in lines[index_header+1:]:
        if len(line_data) > 0:
            data0_ = [word.strip() for word in line_data.split(',')]
            data0 = {vnames[i]:data0_[i] for i in range(Nvar)}

            if 'MYD03' in data0_[0].split('.')[0]:
                data0['Satellite']  = 'Aqua'
                data0['Instrument'] = 'MODIS'
                data0['Orbit']      = 'Ascending'
            elif 'MOD03' in data0_[0].split('.')[0]:
                data0['Satellite']  = 'Terra'
                data0['Instrument'] = 'MODIS'
                data0['Orbit']      = 'Descending'
            elif 'VJ103' in data0_[0].split('.')[0]:
                data0['Satellite']  = 'NOAA-20'
                data0['Instrument'] = 'VIIRS'
                data0['Orbit']      = 'Ascending'
            elif 'VJ203' in data0_[0].split('.')[0]:
                data0['Satellite']  = 'NOAA-21'
                data0['Instrument'] = 'VIIRS'
                data0['Orbit']      = 'Ascending'
            elif 'VNP03' in data0_[0].split('.')[0]:
                data0['Satellite']  = 'S-NPP'
                data0['Instrument'] = 'VIIRS'
                data0['Orbit']      = 'Ascending'
            else:
                data0['Satellite']  = 'Unknown'
                data0['Instrument'] = 'Unknown'
                data0['Orbit']      = 'Unknown'

            data.append(data0)

    return data




def cal_proj_xy_geometa(line_data, closed=True):

    """
    Calculate globe map projection <ccrs.Orthographic> centered at the center of the granule defined by corner points

    Input:
        line_data: Python dictionary (details see <read_geo_meta>) that contains basic information of a satellite granule
        closed=True: if True, return five corner points with the last point repeating the first point;
                     if False, return four corner points

    Output:
        proj_xy: globe map projection <ccrs.Orthographic> centered at the center of the granule defined by corner points
        xy: dimension of (5, 2) if <closed=True> and (4, 2) if <closed=False>
    """

    import cartopy.crs as ccrs

    # get corner points
    #/----------------------------------------------------------------------------\#
    lon_  = np.array([
        float(line_data['GRingLongitude1']),
        float(line_data['GRingLongitude2']),
        float(line_data['GRingLongitude3']),
        float(line_data['GRingLongitude4']),
        float(line_data['GRingLongitude1'])
        ])

    lat_  = np.array([
        float(line_data['GRingLatitude1']),
        float(line_data['GRingLatitude2']),
        float(line_data['GRingLatitude3']),
        float(line_data['GRingLatitude4']),
        float(line_data['GRingLatitude1'])
        ])

    if (abs(lon_[0]-lon_[1])>180.0) | (abs(lon_[0]-lon_[2])>180.0) | \
       (abs(lon_[0]-lon_[3])>180.0) | (abs(lon_[1]-lon_[2])>180.0) | \
       (abs(lon_[1]-lon_[3])>180.0) | (abs(lon_[2]-lon_[3])>180.0):

        lon_[lon_<0.0] += 360.0
    #\----------------------------------------------------------------------------/#


    # roughly determine the center of granule
    #/----------------------------------------------------------------------------\#
    lon = lon_[:-1]
    lat = lat_[:-1]
    center_lon_ = lon.mean()
    center_lat_ = lat.mean()
    #\----------------------------------------------------------------------------/#


    # find the true center
    #/----------------------------------------------------------------------------\#
    proj_lonlat = ccrs.PlateCarree()

    proj_xy_ = ccrs.Orthographic(central_longitude=center_lon_, central_latitude=center_lat_)
    xy_ = proj_xy_.transform_points(proj_lonlat, lon, lat)[:, [0, 1]]

    center_x  = xy_[:, 0].mean()
    center_y  = xy_[:, 1].mean()
    center_lon, center_lat = proj_lonlat.transform_point(center_x, center_y, proj_xy_)
    #\----------------------------------------------------------------------------/#


    # convert lon/lat corner points into xy
    #/----------------------------------------------------------------------------\#
    proj_xy = ccrs.Orthographic(central_longitude=center_lon, central_latitude=center_lat)
    xy_  = proj_xy.transform_points(proj_lonlat, lon_, lat_)[:, [0, 1]]
    #\----------------------------------------------------------------------------/#


    if closed:
        return proj_xy, xy_
    else:
        return proj_xy, xy_[:-1, :]



def cal_lon_lat_utc_geometa(
        line_data,
        delta_t=300.0,
        N_along=2030,
        N_cross=1354,
        N_scan=203,
        scan='cw',
        testing=False,
        ):

    """
    Calculate (more of an estimation) longitude, latitude, and utc time (julian day) from corner points provided by geometa

    Input:
        line_data: Python dictionary (details see <read_geo_meta>) that contains basic information of a satellite granule
        delta_t=300.0: time span of the given granule in seconds, e.g., 5 minutes for MODIS granule
        N_along=2030: number of pixels along the satellite track
        N_cross=1354: number of pixels across the satellite track
        N_scan=203: number of rotatory scans, MODIS and VIIRS both have N_scan=203
        scan='cw': direction of the rotatory scan (viewing along the satellite travel direction), MODIS and VIIRS both rotate clockwise
        testing=False: testing mode, if True, a figure will be generated

    Output:
        lon_out: longitude, dimension of (N_along, N_cross)
        lat_out: latitude, dimension of (N_along, N_cross)
        jday_out: julian day, dimension of (N_along, N_cross)

    Notes:
    Aqua    (delta_t=300.0, N_scan=203, N_along=2030, N_cross=1354, scan='cw')
    Terra   (delta_t=300.0, N_scan=203, N_along=2030, N_cross=1354, scan='cw')
    NOAA-20 (delta_t=360.0, N_scan=203, N_along=3248, N_cross=3200, scan='cw')
    S-NPP   (delta_t=360.0, N_scan=203, N_along=3248, N_cross=3200, scan='cw')
    """

    import cartopy
    import cartopy.crs as ccrs


    # check if delta_t is correct
    #/----------------------------------------------------------------------------\#
    if line_data['Instrument'].lower() == 'modis' and delta_t != 300.0:
        msg = '\nWarning [cal_lon_lat_utc_geometa]: MODIS should have <delta_t=300.0> but given <delta_t=%.1f>, please double-check.' % delta_t
        warnings.warn(msg)
    elif line_data['Instrument'].lower() == 'viirs' and delta_t != 360.0:
        msg = '\nWarning [cal_lon_lat_utc_geometa]: VIIRS should have <delta_t=360.0> but given <delta_t=%.1f>, please double-check.' % delta_t
        warnings.warn(msg)
    #\----------------------------------------------------------------------------/#


    # get lon/lat corner points into xy
    #/----------------------------------------------------------------------------\#
    proj_xy, xy_ = cal_proj_xy_geometa(line_data, closed=True)
    xy  = xy_[:-1, :]
    x = xy[:, 0]
    y = xy[:, 1]
    #\----------------------------------------------------------------------------/#


    # reconstruct x y grids
    # c: cross track
    # a: along track
    #/----------------------------------------------------------------------------\#
    x_01_c = (x[0]+x[1])/2.0
    y_01_c = (y[0]+y[1])/2.0

    x_23_c = (x[2]+x[3])/2.0
    y_23_c = (y[2]+y[3])/2.0

    dist_a = np.sqrt((x_23_c-x_01_c)**2+(y_23_c-y_01_c)**2)
    slope_a = (y_23_c-y_01_c) / (x_23_c-x_01_c)

    x_03_c = (x[0]+x[3])/2.0
    y_03_c = (y[0]+y[3])/2.0

    x_12_c = (x[1]+x[2])/2.0
    y_12_c = (y[1]+y[2])/2.0

    dist_c = np.sqrt((x_03_c-x_12_c)**2+(y_03_c-y_12_c)**2)
    slope_c = (y_12_c-y_03_c) / (x_12_c-x_03_c)

    N_a = N_along
    N_c = N_cross

    i_a = np.arange(N_a, dtype=np.float64)
    i_c = np.arange(N_c, dtype=np.float64)
    ii_a, ii_c = np.meshgrid(i_a, i_c, indexing='ij')

    res_a = dist_a/N_a
    res_c = dist_c/N_c

    ang_a = np.arctan(slope_a)
    ang_c = np.arctan(slope_c)

    # TODO: this is experimental, might cause some problem in the future
    #/--------------------------------------------------------------\#
    if ((x[0]>x[1]) or (x[3]>x[2])) or ((y[2]>y[1]) or (y[3]>y[0])):
        if ((x[0]>x[3]) or (x[1]>x[2])):
            index0 = 0
        else:
            index0 = 3
    else:
        if ((x[0]>x[3]) or (x[1]>x[2])):
            index0 = 1
        else:
            index0 = 2
    #\--------------------------------------------------------------/#

    xx = x[index0]-res_c*ii_c*np.cos(ang_c)-res_a*ii_a*np.cos(ang_a)
    yy = y[index0]-res_c*ii_c*np.sin(ang_c)-res_a*ii_a*np.sin(ang_a)
    #\----------------------------------------------------------------------------/#


    # calculate lon lat
    #/----------------------------------------------------------------------------\#
    proj_lonlat = ccrs.PlateCarree()
    lonlat_out = proj_lonlat.transform_points(proj_xy, xx, yy)[..., [0, 1]]
    lon_out = lonlat_out[..., 0]
    lat_out = lonlat_out[..., 1]
    #\----------------------------------------------------------------------------/#


    # calculate utc (jday)
    #/----------------------------------------------------------------------------\#
    filename = line_data['GranuleID']
    dtime0_s = '.'.join(filename.split('.')[1:3])
    dtime0 = datetime.datetime.strptime(dtime0_s, 'A%Y%j.%H%M')
    jday0 = dtime_to_jday(dtime0)

    jday_out = np.zeros(lon_out.shape, dtype=np.float64)
    delta_t0 = delta_t / N_scan

    delta_t0_c = delta_t0/3.0/N_c*i_c  # 120 degree coverage thus </3.0>
    if scan == 'ccw':
        delta_t0_c = delta_t0_c[::-1]

    # TODO: this is experimental, might cause some problem in the future
    #/--------------------------------------------------------------\#
    if index0 in [1, 3]:
        lon_out = lon_out[:, ::-1]
        lat_out = lat_out[:, ::-1]
        delta_t0_c = delta_t0_c[::-1]
    #\--------------------------------------------------------------/#

    N_a0 = int(N_a//N_scan)

    for i in range(N_scan):
        index_s = N_a0*i
        index_e = N_a0*(i+1)
        jday_out0_ = jday0+(delta_t0*i+delta_t0_c)/86400.0

        if (i == N_scan-1):
            index_e = N_a
            N_a0 = N_a - index_s

        jday_out0 = np.tile(jday_out0_, N_a0).reshape((N_a0, N_c))
        jday_out[index_s:index_e, :] = jday_out0
    #\----------------------------------------------------------------------------/#


    # figure
    #/----------------------------------------------------------------------------\#
    if testing:
        import matplotlib as mpl
        mpl.use('Agg')
        import matplotlib.pyplot as plt
        import matplotlib.path as mpl_path
        import matplotlib.patches as mpatches
        from matplotlib.ticker import FixedLocator

        utc_sec_out = (jday_out-jday_out.min())*86400.0

        plt.close('all')
        fig = plt.figure(figsize=(8, 6))
        # plot
        #/--------------------------------------------------------------\#
        ax1 = fig.add_subplot(111, projection=proj_xy)
        cs = ax1.scatter(lon_out[::5, ::5], lat_out[::5, ::5], c=utc_sec_out[::5, ::5], transform=ccrs.PlateCarree(), vmin=0.0, vmax=delta_t, cmap='jet', s=1, lw=0.0)
        ax1.text(x[0], y[0], '0-LR', color='black')
        ax1.text(x[1], y[1], '1-LL', color='black')
        ax1.text(x[2], y[2], '2-UL', color='black')
        ax1.text(x[3], y[3], '3-UR', color='black')

        granule  = mpl_path.Path(xy_, closed=True)
        patch = mpatches.PathPatch(granule, facecolor='none', edgecolor='black', lw=1.0)
        ax1.add_patch(patch)
        if (utc_sec_out[:, -1]-utc_sec_out[:, 0]).sum()>0.0:
            ax1.scatter(xx[:, -1], yy[:, -1], c='red' , lw=0.0, s=3.0)
            ax1.scatter(xx[:, 0], yy[:, 0], c='blue', lw=0.0, s=3.0)
        else:
            ax1.scatter(xx[:, -1], yy[:, -1], c='blue' , lw=0.0, s=3.0)
            ax1.scatter(xx[:, 0], yy[:, 0], c='red', lw=0.0, s=3.0)

        ax1.set_title(filename)
        ax1.set_global()
        ax1.add_feature(cartopy.feature.OCEAN, zorder=0)
        ax1.add_feature(cartopy.feature.LAND, zorder=0, edgecolor='none')
        ax1.coastlines(color='gray', lw=0.5)
        g3 = ax1.gridlines()
        g3.xlocator = FixedLocator(np.arange(-180, 181, 60))
        g3.ylocator = FixedLocator(np.arange(-80, 81, 20))
        #\--------------------------------------------------------------/#
        # save figure
        #/--------------------------------------------------------------\#
        fig.subplots_adjust(hspace=0.3, wspace=0.3)
        _metadata = {'Computer': os.uname()[1], 'Script': os.path.abspath(__file__), 'Function':sys._getframe().f_code.co_name, 'Date':datetime.datetime.now().strftime('%Y-%m-%d %H:%M:%S')}
        fname_png = filename.replace('.hdf', '.png').replace('.nc', '.png')
        fig.savefig('globe-view_%s' % fname_png, bbox_inches='tight', metadata=_metadata)
        print("\nMessage [cal_lon_lat_utc_geometa]: Figure saved as 'globe-view_%s'" % fname_png)
        #\--------------------------------------------------------------/#
    #\----------------------------------------------------------------------------/#

    return lon_out, lat_out, jday_out



def cal_sec_offset_abi(extent, satname='GOES-East|ABI', sec_per_scan=30.0):

    """
    Details see https://www.goes-r.gov/users/abiScanModeInfo.html
    """

    import cartopy.crs as ccrs

    satellite, instrument = satname.split('|')

    if satname == 'GOES-East|ABI':

        full_disk_time_span = {
                0: [[19.8, 26.6]],
                1: [[3.7, 12.4], [12.9, 23.0]],
                2: [[4.5, 15.7]],
                3: [[3.0, 15.1]],
                4: [[2.7, 15.4]],
                5: [[2.5, 15.6]],
                6: [[2.3, 15.8]],
                7: [[2.1, 16.0]],
                8: [[2.0, 16.0]],
                9: [[2.0, 16.1]],
               10: [[2.0, 16.1]],
               11: [[2.0, 16.0]],
               12: [[2.1, 16.0]],
               13: [[2.3, 15.8]],
               14: [[2.4, 15.6]],
               15: [[2.7, 15.4]],
               16: [[3.0, 15.0]],
               17: [[3.5, 14.6]],
               18: [[4.0, 14.1]],
               19: [[4.7, 13.4], [13.9, 20.7]],
                }

        center_lon = -75.0
        center_lat = 0.0

    elif satname == 'GOES-West|ABI':

        full_disk_time_span = {
                0: None,
                1: [[1.4,  8.2], [ 8.7, 17.4], [18.0, 28.1]],
                2: [[5.1, 16.3]],
                3: [[2.3, 14.4]],
                4: [[2.0, 14.7]],
                5: [[1.8, 14.9]],
                6: [[1.6, 15.1]],
                7: [[1.4, 15.3]],
                8: [[1.3, 15.3]],
                9: [[1.3, 15.4]],
               10: [[1.3, 15.4]],
               11: [[1.3, 15.3]],
               12: [[1.4, 15.3]],
               13: [[1.6, 15.1]],
               14: [[1.8, 14.9]],
               15: [[2.0, 14.7]],
               16: [[2.3, 14.4]],
               17: [[2.8, 13.9]],
               18: [[3.3, 13.4], [14.0, 22.7]],
               19: [[1.4,  8.2]],
                }

        center_lon = -137.0
        center_lat = 0.0

    else:

        msg = '\nError [cal_utc_abi]: Currently do not support <%s> onboard <%s>.' % (instrument, satellite)
        raise NameError(msg)


    # define projections
    #/----------------------------------------------------------------------------\#
    proj_lonlat = ccrs.PlateCarree()
    proj_xy = ccrs.Orthographic(central_longitude=center_lon, central_latitude=center_lat)
    #\----------------------------------------------------------------------------/#

    # get scan stripe edges in y
    #/----------------------------------------------------------------------------\#
    Nscan = len(full_disk_time_span.keys())

    lat_scan_edges = np.linspace(90.0, -90.0, Nscan+1)
    lon_scan_edges = np.repeat(center_lon, Nscan+1)
    xy = proj_xy.transform_points(proj_lonlat, lon_scan_edges, lat_scan_edges)[:, [0, 1]]

    y_scan_edges = xy[:, 1]
    #\----------------------------------------------------------------------------/#


    # calculate corner points from <extent>
    #/----------------------------------------------------------------------------\#
    lon_in_ = np.arange(extent[0], extent[1], 0.001)
    lat_in_ = np.arange(extent[2], extent[3], 0.001)
    lon_in, lat_in = np.meshgrid(lon_in_, lat_in_, indexing='ij')

    xy_in = proj_xy.transform_points(proj_lonlat, lon_in.ravel(), lat_in.ravel())[:, [0, 1]]
    x_in = xy_in[:, 0]
    y_in = xy_in[:, 1]

    y_min = np.nanmin(y_in)
    y_max = np.nanmax(y_in)
    #\----------------------------------------------------------------------------/#

    Ns = max(np.argmin(np.abs(y_scan_edges-y_max))-1, 0)
    Ne = min(np.argmin(np.abs(y_scan_edges-y_min))+1, Nscan)

    sec_offset = np.zeros_like(x_in)
    sec_offset[...] = np.nan

    for i in range(Ns, Ne):
        span_time0 = full_disk_time_span[i]
        if span_time0 is not None:
            span_time0 = span_time0[-1]
            time_s = span_time0[0] + i * sec_per_scan
            time_e = span_time0[1] + i * sec_per_scan
            y_edge_min = y_scan_edges[i+1]
            y_edge_max = y_scan_edges[i]
            logic_in = (y_in>=y_edge_min) & (y_in<y_edge_max)

            if logic_in.sum() > 0:

                # calculate time offset
                #/----------------------------------------------------------------------------\#
                R_earth = np.nanmax(y_scan_edges)
                delta_scan_x_half = R_earth * np.sin(np.arccos(((y_edge_min+y_edge_max)/2.0)/R_earth))
                delta_x = delta_scan_x_half*2.0
                x_s = -delta_scan_x_half

                delta_t = time_e-time_s
                slope = delta_t/delta_x

                x_min = np.nanmin(x_in[logic_in])

                time0 = time_s + ((x_min-x_s)/delta_x)*delta_t
                sec_offset[logic_in] = time0 + slope*(x_in[logic_in]-x_min)
                #\----------------------------------------------------------------------------/#


    return sec_offset



def get_satfile_tag(
             date,
             lon,
             lat,
             satellite,
             instrument,
             nrt=False,
             fdir_local='./',
             fdir_save='%s/satfile' % fdir_data_tmp,
             geometa=False,
             percent0=0.0,
             worldview=False,
             start_dt_hhmm=None,
             end_dt_hhmm=None
             ):

    """
    Get filename tag/overpass information for standard products.
    Currently supported satellites/instruments are:
    Aqua/MODIS, Terra/MODIS, SNPP/VIIRS, NOAA-20/VIIRS, NOAA-21/VIIRS.

    Input:
        date: Python datetime.datetime object
        lon : longitude of, e.g. flight track
        lat : latitude of, e.g. flight track
        satellite=: one of "aqua", "terra", 'snpp', 'noaa20', 'noaa21'
        instrument=: "modis" or "viirs" as appropriate
        nrt=: bool, near real time. if True, will access https://nrt3.modaps.eosdis.nasa.gov,
                                    if False (default) will access https://ladsweb.modaps.eosdis.nasa.gov,
        fdir_prefix=: string, data directory on NASA server
        verbose=: Boolen type, verbose tag
    output:
        filename_tags: Python list of file name tags
    """

    # check cartopy and matplotlib
    #/----------------------------------------------------------------------------\#
    import cartopy.crs as ccrs
    import matplotlib.path as mpl_path
    #\----------------------------------------------------------------------------/#


    # get formatted satellite tag
    #/----------------------------------------------------------------------------\#
    satname = format_satname(satellite, instrument)
    satellite, instrument = satname.split('|')
    #\----------------------------------------------------------------------------/#


    # get satellite geometa filename on the appropriate DAAC server
    #/----------------------------------------------------------------------------\#
    if nrt:
        server = 'https://nrt3.modaps.eosdis.nasa.gov'
    else:
        server = 'https://ladsweb.modaps.eosdis.nasa.gov'

    fname_geometa = get_fname_geometa(date, satname, server=server)
    #\----------------------------------------------------------------------------/#


    # convert longitude in [-180, 180] range
    # since the longitude in GeoMeta dataset is in the range of [-180, 180]
    # or check overlap within region of interest
    #/----------------------------------------------------------------------------\#
    lon[lon>180.0] -= 360.0
    logic = (lon>=-180.0)&(lon<=180.0) & (lat>=-90.0)&(lat<=90.0)
    lon   = lon[logic]
    lat   = lat[logic]
    #\----------------------------------------------------------------------------/#


    # get geometa info
    filename_geometa = '%s_%s' % (server.replace('https://', '').split('.')[0], os.path.basename(fname_geometa))

    # try to get geometa information from local
    content = get_local_file(fname_geometa, filename=filename_geometa, fdir_local=fdir_local, fdir_save=fdir_save)

    # try to get geometa information online
    if (content is None) or ('<!DOCTYPE html>' in content):
        content = get_online_file(fname_geometa, geometa=True, filename=filename_geometa, fdir_save=fdir_save)

    # for now, always use online file since local seems to cause downstream issues
<<<<<<< HEAD
    content = get_online_file(fname_geometa, geometa=True, csv=None, filename=filename_geometa, fdir_save=fdir_save)
=======
    # content = get_online_file(fname_geometa, geometa=True, filename=filename_geometa, fdir_save=fdir_save)
    #\----------------------------------------------------------------------------/#

>>>>>>> 0d668482

    # read in geometa info
    data = read_geometa(content)

    if data is None:
        return []



    # loop through all the satellite "granules" constructed through four corner points
    # and find which granules contain the input data
    #/----------------------------------------------------------------------------\#

    # by default if no start and end times are given, use 0000 and 2359
    if start_dt_hhmm is None:
        start_dt_hhmm = datetime.datetime(date.year, date.month, date.day, 0, 0)

    if end_dt_hhmm is None:
        end_dt_hhmm = datetime.datetime(date.year, date.month, date.day, 23, 59)

    proj_lonlat = ccrs.PlateCarree()

    Ndata = len(data)
    filename_tags = []

    percent_all   = np.array([], dtype=np.float64)
    i_all         = []
    for i in range(Ndata):

        line = data[i]

        # get bounds of the satellite overpass/granule
        proj_xy, xy_granule = cal_proj_xy_geometa(line, closed=True)
        sat_granule  = mpl_path.Path(xy_granule, closed=True)

        # check if the overpass/granule overlaps with region of interest
        xy_in      = proj_xy.transform_points(proj_lonlat, lon, lat)[:, [0, 1]]
        points_in  = sat_granule.contains_points(xy_in)

        Npoint_in  = points_in.sum()
        Npoint_tot = points_in.size

        percent_in = float(Npoint_in) * 100.0 / float(Npoint_tot)

        if (Npoint_in>0) and (line['DayNightFlag']=='D') and (percent_in>=percent0):

            if geometa:
                filename_tags.append(line)
            else:
                granule_dt = line['StartDateTime']
                granule_dt = datetime.datetime.strptime(granule_dt, '%Y-%m-%d %H:%M') # format it for processing

                if start_dt_hhmm <= granule_dt <= end_dt_hhmm: # get the filename only if within time bounds
                    filename = line['GranuleID']
                    filename_tag = '.'.join(filename.split('.')[1:3])
                    filename_tags.append(filename_tag)

            percent_all = np.append(percent_all, percent_in)
            i_all.append(i)
    #\----------------------------------------------------------------------------/#


    # sort by percentage-in and time if <percent0> is specified or <wordview=True>
    #/----------------------------------------------------------------------------\#
    if (percent0 > 0.0 ) or worldview:
        indices_sort_p = np.argsort(percent_all)
        if satellite != 'Terra':
            indices_sort_i = i_all[::-1]
        else:
            indices_sort_i = i_all

        if all(percent_i>97.0 for percent_i in percent_all):
            indices_sort = np.lexsort((indices_sort_p, indices_sort_i))[::-1]
        else:
            indices_sort = np.lexsort((indices_sort_i, indices_sort_p))[::-1]

        filename_tags = [filename_tags[i] for i in indices_sort]
    # #\----------------------------------------------------------------------------/#

    return filename_tags



def download_laads_https(
             date,
             dataset_tag,
             filename_tag,
             server='https://ladsweb.modaps.eosdis.nasa.gov',
             fdir_prefix='/archive/allData',
             day_interval=1,
             fdir_out='tmp-data',
             fdir_save='%s/satfile' % fdir_data_tmp,
             data_format=None,
             run=True,
             verbose=True):

    """
    Downloads products from the LAADS Data Archive (DAAC).

    Input:
        date: Python datetime object
        dataset_tag: string, collection + dataset name, e.g. '61/MYD06_L2'
        filename_tag: string, string pattern in the filename, e.g. '.2035.'
        server=: string, data server
        fdir_prefix=: string, data directory on NASA server
        day_interval=: integer, for 8 day data, day_interval=8
        fdir_out=: string, output data directory
        data_format=None: e.g., 'hdf'
        run=: boolean type, if False, the command will only be displayed but not run
        verbose=: boolean type, verbose tag

    Output:
        fnames_local: Python list that contains downloaded satellite data file paths
    """

    # retrieve the directory where satellite data is stored for picked date
    #/----------------------------------------------------------------------------\#
    year_str = str(date.timetuple().tm_year).zfill(4)
    if day_interval == 1:
        doy_str  = str(date.timetuple().tm_yday).zfill(3)
    else:
        doy_str = get_doy_tag(date, day_interval=day_interval)

    fdir_data = '%s/%s/%s/%s' % (fdir_prefix, dataset_tag, year_str, doy_str)
    fdir_server = server + fdir_data
    #\----------------------------------------------------------------------------/#


    # get csv info
    #/----------------------------------------------------------------------------\#
    fname_csv = '%s.csv' % fdir_server
    filename_csv = server.replace('https://', '').split('.')[0] + '_'.join(('%s.csv' % fdir_data).split('/'))

    # try to get geometa information from local
    content = get_local_file(fname_csv, filename=filename_csv, fdir_save=fdir_save)

    # try to get geometa information online
<<<<<<< HEAD
    if content is None:
        content = get_online_file(fname_csv, geometa=False, csv=True, filename=filename_csv, fdir_save=fdir_save)
=======
    if (content is None) or ('<!DOCTYPE html>' in content):
        content = get_online_file(fname_csv, geometa=False, filename=filename_csv, fdir_save=fdir_save)
>>>>>>> 0d668482
    #\----------------------------------------------------------------------------/#


    # get download commands
    #/----------------------------------------------------------------------------\#
    exist_count = 0 # to prevent re-downloading. TODO: Add `overwrite` option instead for user
    lines = content.split('\n')
    primary_commands = []
    backup_commands  = []
    fnames_local = []
    for line in lines:
        filename = line.strip().split(',')[0]

        if filename_tag in filename:
            fname_server = '%s/%s' % (fdir_server, filename)
            fname_local  = '%s/%s' % (fdir_out, filename)
            if os.path.isfile(fname_local) and final_file_check(fname_local, data_format=data_format, verbose=verbose):
                print("Message [download_lance_https]: File {} already exists and looks good. Will not re-download this file.".format(fname_local))
                exist_count += 1
            else:
                fnames_local.append(fname_local)
                primary_command, backup_command = get_command_earthdata(fname_server, filename=filename, fdir_save=fdir_out, verbose=verbose)
                primary_commands.append(primary_command)
                backup_commands.append(backup_command)

    print("Message [download_laads_https]: Total of {} will be downloaded. {} will be skipped as they already exist and work as advertised.".format(len(fnames_local), exist_count))
    #\----------------------------------------------------------------------------/#


    # run/print command
    #/----------------------------------------------------------------------------\#
    if run:

        for i in range(len(primary_commands)):

            fname_local = fnames_local[i]

            if verbose:
                print('Message [download_laads_https]: Downloading %s ...' % fname_local)
            os.system(primary_commands[i])

            # if primary command fails, execute backup command.
            # if that fails again, then delete the file and remove from list
            if not final_file_check(fname_local, data_format=data_format, verbose=verbose):
                os.system(backup_commands[i])

                if not final_file_check(fname_local, data_format=data_format, verbose=verbose):
                    print("Message [download_laads_https]: Could not complete the download of or something is wrong with {}...deleting...".format(fname_local))
                    os.remove(fname_local)
                    fnames_local.remove(fname_local) #remove from list
    else:

        print('Message [download_laads_https]: The commands to run are:')
        for command in primary_commands:
            print(command)
    #\----------------------------------------------------------------------------/#


    return fnames_local



def download_lance_https(
             date,
             dataset_tag,
             filename_tag,
             server='https://nrt3.modaps.eosdis.nasa.gov',
             fdir_prefix='/archives/allData',
             day_interval=1,
             fdir_out='tmp-data',
             fdir_save='%s/satfile' % fdir_data_tmp,
             data_format=None,
             run=True,
             verbose=True):

    """
    Downloads products from the LANCE Data Archive (DAAC).

    Input:
        date: Python datetime object
        dataset_tag: string, collection + dataset name, e.g. '61/MYD06_L2'
        filename_tag: string, string pattern in the filename, e.g. '.2035.'
        server=: string, data server
        fdir_prefix=: string, data directory on NASA server
        day_interval=: integer, for 8 day data, day_interval=8
        fdir_out=: string, output data directory
        data_format=None: e.g., 'hdf'
        run=: boolean type, if False, the command will only be displayed but not run
        verbose=: boolean type, verbose tag

    Output:
        fnames_local: Python list that contains downloaded satellite data file paths
    """

    # VIIRS NRT is labeled differently from the standard product.
    # Therefore, the dataset_tag needs to be updated only for VIIRS NRT products.
    #/----------------------------------------------------------------------------\#
    if dataset_tag.split('/')[-1].upper().startswith(('VNP', 'VJ1', 'VJ2')):
        dataset_tag = dataset_tag + '_NRT'
    #\----------------------------------------------------------------------------/#


    # retrieve the directory where satellite data is stored for picked date
    #/----------------------------------------------------------------------------\#
    year_str = str(date.timetuple().tm_year).zfill(4)
    if day_interval == 1:
        doy_str  = str(date.timetuple().tm_yday).zfill(3)
    else:
        doy_str = get_doy_tag(date, day_interval=day_interval)

    fdir_data = '%s/%s/%s/%s' % (fdir_prefix, dataset_tag, year_str, doy_str)
    #\----------------------------------------------------------------------------/#


    # get csv info
    #/----------------------------------------------------------------------------\#
    fname_csv = '%s/api/v2/content/details/allData/%s/%s/%s?fields=all&formats=csv' % (server, dataset_tag, year_str, doy_str)
    filename_csv = server.replace('https://', '').split('.')[0] + '_'.join(('%s.csv' % fdir_data).split('/'))

    # try to get geometa information from local
    content = get_local_file(fname_csv, filename=filename_csv, fdir_save=fdir_save)

    # try to get geometa information online
    if content is None:
        content = get_online_file(fname_csv, geometa=False, csv=True, filename=filename_csv, fdir_save=fdir_save)
    #\----------------------------------------------------------------------------/#


    # get download commands
    #/----------------------------------------------------------------------------\#
    exist_count = 0
    lines = content.split('\n')
    primary_commands = []
    backup_commands  = []
    fnames_local = []
    for line in lines:
        filename = line.strip().split(',')[0]

        if (filename_tag in filename) and ('.met' not in filename):
            fname_server = '%s/api/v2/content%s/%s' % (server, fdir_data, filename)
            fname_local  = '%s/%s' % (fdir_out, filename)


            if os.path.isfile(fname_local) and final_file_check(fname_local, data_format=data_format, verbose=verbose):
                print("Message [download_lance_https]: File {} already exists and looks good. Will not re-download this file.".format(fname_local))
                exist_count += 1
            else:
                fnames_local.append(fname_local)
                primary_command, backup_command = get_command_earthdata(fname_server, filename=filename, fdir_save=fdir_out, primary_tool='curl', backup_tool='wget', verbose=verbose)
                primary_commands.append(primary_command)
                backup_commands.append('timeout 60 ' + backup_command) # force timeout for wget

    print("Message [download_lance_https]: Total of {} will be downloaded. {} will be skipped as they already exist and work as advertised.".format(len(fnames_local), exist_count))
    #\----------------------------------------------------------------------------/#



    # run/print command
    #/----------------------------------------------------------------------------\#
    if run:

        for i in range(len(primary_commands)):

            fname_local = fnames_local[i]

            if verbose:
                print('Message [download_lance_https]: Downloading %s ...' % fname_local)
            os.system(primary_commands[i])

            # if primary command fails, execute backup command.
            # if that fails again, then delete the file and remove from list
            if not final_file_check(fname_local, data_format=data_format, verbose=verbose):
                os.system(backup_commands[i])

                if not final_file_check(fname_local, data_format=data_format, verbose=verbose):
                    print("Message [download_lance_https]: Could not complete the download of or something is wrong with {}...deleting...".format(fname_local))
                    os.remove(fname_local)
                    fnames_local.remove(fname_local) #remove from list
    else:

        print('Message [download_lance_https]: The commands to run are:')
        for command in primary_commands:
            print(command)
    #\----------------------------------------------------------------------------/#

    return fnames_local



def download_oco2_https(
             dtime,
             dataset_tag,
             fnames=None,
             server='https://oco2.gesdisc.eosdis.nasa.gov',
             fdir_prefix='/data/OCO2_DATA',
             fdir_out='tmp-data',
             data_format=None,
             run=True,
             verbose=True):

    """
    Input:
        dtime: Python datetime object
        dataset_tag: string, e.g. 'OCO2_L2_Standard.8r'
        server=: string, data server
        fdir_prefix=: string, data directory on NASA server
        fdir_out=: string, output data directory
        data_format=None: e.g., 'h5'
        run=: boolen type, if true, the command will only be displayed but not run
        verbose=: Boolen type, verbose tag

    Output:
        fnames_local: Python list that contains downloaded OCO2 file paths
    """

    from er3t.util.oco2 import get_fnames_from_web, get_dtime_from_xml

    year_str = str(dtime.timetuple().tm_year).zfill(4)
    doy_str  = str(dtime.timetuple().tm_yday).zfill(3)

    if dataset_tag in [
            'OCO2_L2_Met.10',
            'OCO2_L2_Met.10r',
            'OCO2_L2_Standard.10',
            'OCO2_L2_Standard.10r',
            'OCO2_L1B_Science.10',
            'OCO2_L1B_Science.10r',
            'OCO2_L1B_Calibration.10',
            'OCO2_L1B_Calibration.10r',
            'OCO2_L2_CO2Prior.10r',
            'OCO2_L2_CO2Prior.10',
            'OCO2_L2_IMAPDOAS.10r',
            'OCO2_L2_IMAPDOAS.10',
            'OCO2_L2_Diagnostic.10r',
            'OCO2_L2_Diagnostic.10'
            ]:

        fdir_data = '%s/%s/%s/%s' % (fdir_prefix, dataset_tag, year_str, doy_str)

    elif dataset_tag in [
            'OCO2_L2_Lite_FP.9r',
            'OCO2_L2_Lite_FP.10r',
            'OCO2_L2_Lite_SIF.10r'
            ]:

        fdir_data = '%s/%s/%s' % (fdir_prefix, dataset_tag, year_str)

    else:

        msg = '\nError [download_oco2_https]: Currently do not support downloading <%s>.' % dataset_tag
        raise OSError(msg)

    fdir_server = server + fdir_data

    fnames_xml = get_fnames_from_web(fdir_server, 'xml')
    if len(fnames_xml) > 0:
        data_format = fnames_xml[0].split('.')[-2]
    else:
        msg = '\nError [download_oco2_https]: XML files are not available at <%s>.' % fdir_server
        raise OSError(msg)

    fnames_server = []

    if fnames is not None:

        for fname in fnames:
            fname_server = '%s/%s' % (fdir_server, fname)
            fnames_server.append(fname_server)

    else:

        fnames_dat  = get_fnames_from_web(fdir_server, data_format)
        Nfile = len(fnames_dat)

        if not all([fnames_dat[i] in fnames_xml[i] for i in range(Nfile)]):
            msg = '\nError [download_oco2_https]: The description files [xml] do not match with data files.'
            raise OSError(msg)

        for i in range(Nfile):
            dtime_s, dtime_e = get_dtime_from_xml('%s/%s' % (fdir_server, fnames_xml[i]))
            if (dtime >= dtime_s) & (dtime <= dtime_e):
                fname_server = '%s/%s' % (fdir_server, fnames_dat[i])
                fnames_server.append(fname_server)

    primary_commands = []
    backup_commands  = []
    fnames_local = []
    for fname_server in fnames_server:
        filename     = os.path.basename(fname_server)
        fname_local  = '%s/%s' % (fdir_out, filename)
        fnames_local.append(fname_local)

        primary_command, backup_command = get_command_earthdata(fname_server, filename=filename, fdir_save=fdir_out, token_mode=False, verbose=verbose)
        primary_commands.append(primary_command)
        backup_commands.append(backup_command)

    if run:
        for i in range(len(primary_commands)):

            fname_local = fnames_local[i]

            if verbose:
                print('Message [download_oco2_https]: Downloading %s ...' % fname_local)

            os.system(primary_commands[i])

            if not final_file_check(fname_local, data_format=data_format, verbose=verbose):
                os.system(backup_commands[i])

    else:
        print('Message [download_oco2_https]: The commands to run are:')
        for command in primary_commands:
            print(command)


    return fnames_local



def download_worldview_image(
        date,
        extent,
        fdir_out='tmp-data',
        instrument='modis',
        satellite='aqua',
        wmts_cgi='https://gibs.earthdata.nasa.gov/wmts/epsg4326/best/wmts.cgi',
        layer_name0=None,
        proj=None,
        coastline=False,
        fmt='png',
        dpi=300,
        run=True,
        ):

    """
    Purpose: download satellite RGB imagery from NASA Worldview for a user-specified date and region
    Inputs:
        date: date object of <datetime.datetime>
        extent: rectangular region, Python list of [west_most_longitude, east_most_longitude, south_most_latitude, north_most_latitude]
        fdir_out=: directory to store RGB imagery from NASA Worldview
        instrument=: satellite instrument, currently only supports 'modis' and 'viirs'
        satellite=: satellite, currently only supports 'aqua' and 'terra' for 'modis';  'snpp', 'noaa20', 'noaa21' for 'viirs'
        wmts_cgi=: cgi link to NASA Worldview GIBS (Global Imagery Browse Services)
        proj=: map projection for plotting the RGB imagery
        coastline=: boolen type, whether to plot coastline
        fmt=: can be either 'png' or 'h5'
        run=: boolen type, whether to plot
    Output:
        fname: file name of the saved RGB file (png format)
    Usage example:
        import datetime
        fname = download_wordview_image(datetime.datetime(2022, 5, 18), [-94.26,-87.21,31.86,38.91], instrument='modis', satellite='aqua')
    """

    # get formatted satellite and instrument name
    #/----------------------------------------------------------------------------\#
    satname = format_satname(satellite, instrument)
    satellite, instrument = satname.split('|')
    #\----------------------------------------------------------------------------/#


    # time stamping the satellite imagery (contained in file name)
    #/----------------------------------------------------------------------------\#
    if satellite in ['Aqua', 'Terra', 'NOAA20', 'SNPP', 'NOAA21']:

        # pick layer
        #/--------------------------------------------------------------\#
        if layer_name0 is None:
            layer_name0='CorrectedReflectance_TrueColor'
        layer_name = '%s_%s_%s' % (instrument, satellite, layer_name0)
        #\--------------------------------------------------------------/#

        # calculate time based on the relative location of
        # selected region to satellite granule
        #/--------------------------------------------------------------\#
        date_s = date.strftime('%Y-%m-%d')

        try:
            lon__ = np.arange(extent[0], extent[1], 500.0/111000.0)
            lat__ = np.arange(extent[2], extent[3], 500.0/111000.0)

            if (lon__.size>800) or (lat__.size>800):
                lon__ = np.linspace(extent[0], extent[1], 800)
                lat__ = np.linspace(extent[2], extent[3], 800)

            lon_, lat_ = np.meshgrid(lon__, lat__, indexing='ij')

            line_data = get_satfile_tag(date, lon_, lat_, satellite=satellite, instrument=instrument, nrt=False, geometa=True, percent0=25.0, worldview=True)[0]

            if satellite in ['Aqua', 'Terra']:
                lon0_, lat0_, jday0_ = cal_lon_lat_utc_geometa(line_data, delta_t=300.0, N_along=1015, N_cross=677, scan='cw', testing=False)
            else:
                lon0_, lat0_, jday0_ = cal_lon_lat_utc_geometa(line_data, delta_t=360.0, N_along=1624, N_cross=1600, scan='cw', testing=False)

            logic_in = (lon0_>=extent[0]) & (lon0_<=extent[1]) & (lat0_>=extent[2]) & (lat0_<=extent[3])
            jday0 = np.nanmean(jday0_[logic_in])
            date0 = jday_to_dtime(jday0)
            date_s0 = date0.strftime('%Y-%m-%dT%H:%M:%SZ')

            fname  = '%s/%s-%s_%s_%s_(%s).png' % (fdir_out, instrument, satellite, layer_name0.split('_')[-1], date_s0, ','.join(['%.2f' % extent0 for extent0 in extent]))

        except Exception as error:
            print(error)
            fname  = '%s/%s-%s_%s_%s_(%s).png' % (fdir_out, instrument, satellite, layer_name0.split('_')[-1], date_s, ','.join(['%.2f' % extent0 for extent0 in extent]))
        #\--------------------------------------------------------------/#

    elif satellite in ['GOES-West', 'GOES-East']:

        # pick layer
        #/--------------------------------------------------------------\#
        if layer_name0 is None:
            layer_name0='GeoColor'
        layer_name = '%s_%s_%s' % (satellite, instrument, layer_name0)
        #\--------------------------------------------------------------/#

        # every 10 minutes, e.g., 10:10, 10:20, 10:30 ...
        #/--------------------------------------------------------------\#
        delta = datetime.timedelta(minutes=10)
        date = datetime.datetime.min + round((date-datetime.datetime.min)/delta) * delta
        date_s = date.strftime('%Y-%m-%dT%H:%M:%SZ')

        sec_offset = np.nanmean(cal_sec_offset_abi(extent, satname=satname))
        date0 = date + datetime.timedelta(seconds=sec_offset)
        date_s0 = date0.strftime('%Y-%m-%dT%H:%M:%SZ')

        fname  = '%s/%s-%s_%s_%s_(%s).png' % (fdir_out, instrument, satellite, layer_name0.split('_')[-1], date_s0, ','.join(['%.2f' % extent0 for extent0 in extent]))
        #\--------------------------------------------------------------/#

    fname  = os.path.abspath(fname)
    #\----------------------------------------------------------------------------/#

    if run:

        import h5py
        import matplotlib as mpl
        mpl.use('Agg')
        import matplotlib.pyplot as plt
        import matplotlib.image as mpl_img
        import cartopy.crs as ccrs

        if not os.path.exists(fdir_out):
            os.makedirs(fdir_out)

        if proj is None:
            proj=ccrs.PlateCarree()

        try:

            fig = plt.figure(figsize=(12, 6))
            ax1 = fig.add_subplot(111, projection=proj)
            ax1.add_wmts(wmts_cgi, layer_name, wmts_kwargs={'time': date_s})
            if coastline:
                ax1.coastlines(resolution='10m', color='black', linewidth=0.5, alpha=0.8)
            ax1.set_extent(extent, crs=ccrs.PlateCarree())
            ax1.spines['geo'].set_visible(False)
            ax1.axis('off')
            plt.savefig(fname, bbox_inches='tight', pad_inches=0, dpi=dpi)
            plt.close(fig)

        except Exception as error:

            print(error)
            msg = '\nError [download_wordview_image]: Unable to download imagery for <%s> onboard <%s> at <%s>.' % (instrument, satellite, date_s)
            warnings.warn(msg)

        if fmt == 'h5':

            data = mpl_img.imread(fname)

            lon  = np.linspace(extent[0], extent[1], data.shape[1])
            lat  = np.linspace(extent[2], extent[3], data.shape[0])

            fname = fname.replace('.png', '.h5')

            f = h5py.File(fname, 'w')

            f['extent'] = extent

            f['lon'] = lon
            f['lon'].make_scale('Longitude')

            f['lat'] = lat
            f['lat'].make_scale('Latitude')

            f['rgb'] = np.swapaxes(data[::-1, :, :3], 0, 1)
            f['rgb'].dims[0].label = 'Longitude'
            f['rgb'].dims[0].attach_scale(f['lon'])
            f['rgb'].dims[1].label = 'Latitude'
            f['rgb'].dims[1].attach_scale(f['lat'])
            f['rgb'].dims[2].label = 'RGB'

            f.close()

    return fname



if __name__ == '__main__':

    pass<|MERGE_RESOLUTION|>--- conflicted
+++ resolved
@@ -130,7 +130,6 @@
 
         if verbose:
             options = {
-<<<<<<< HEAD
                     'curl': '--header %s --connect-timeout 60.0 --retry 1 --max-time 60.0 --location --continue-at - --output "%s" "%s"' % (header, fname_save, fname_target),
                     'wget': '--header=%s --continue --timeout=60 --tries=2 --show-progress --output-document="%s" "%s"' % (header, fname_save, fname_target),
                     }
@@ -138,15 +137,6 @@
             options = {
                     'curl': '-sS --no-progress-bar --header %s --connect-timeout 60.0 --max-time 60.0 --retry 1 --location --continue-at - --output "%s" "%s"' % (header, fname_save, fname_target),
                     'wget': '--header=%s --continue --timeout=60 --tries=2  --quiet --output-document="%s" "%s"' % (header, fname_save, fname_target),
-=======
-                    'curl': '--header %s --connect-timeout 120 --retry 3 --location --continue-at - --output "%s" "%s"' % (header, fname_save, fname_target),
-                    'wget': '--header=%s --continue --timeout=120 --tries=3 --show-progress --output-document="%s" "%s"' % (header, fname_save, fname_target),
-                    }
-        else:
-            options = {
-                    'curl': '-s --header %s --connect-timeout 120 --retry 3 --location --continue-at - "%s" "%s"' % (header, fname_save, fname_target),
-                    'wget': '--header=%s --continue --timeout=120 --tries=3  --quiet --output-document="%s" "%s"' % (header, fname_save, fname_target),
->>>>>>> 0d668482
                     }
 
 
@@ -282,12 +272,8 @@
 
 def get_online_file(
         fname_file,
-<<<<<<< HEAD
         geometa,
         csv,
-=======
-        geometa=False,
->>>>>>> 0d668482
         filename=None,
         download=True,
         primary_tool='curl',
@@ -1084,13 +1070,7 @@
         content = get_online_file(fname_geometa, geometa=True, filename=filename_geometa, fdir_save=fdir_save)
 
     # for now, always use online file since local seems to cause downstream issues
-<<<<<<< HEAD
     content = get_online_file(fname_geometa, geometa=True, csv=None, filename=filename_geometa, fdir_save=fdir_save)
-=======
-    # content = get_online_file(fname_geometa, geometa=True, filename=filename_geometa, fdir_save=fdir_save)
-    #\----------------------------------------------------------------------------/#
-
->>>>>>> 0d668482
 
     # read in geometa info
     data = read_geometa(content)
@@ -1228,13 +1208,8 @@
     content = get_local_file(fname_csv, filename=filename_csv, fdir_save=fdir_save)
 
     # try to get geometa information online
-<<<<<<< HEAD
     if content is None:
         content = get_online_file(fname_csv, geometa=False, csv=True, filename=filename_csv, fdir_save=fdir_save)
-=======
-    if (content is None) or ('<!DOCTYPE html>' in content):
-        content = get_online_file(fname_csv, geometa=False, filename=filename_csv, fdir_save=fdir_save)
->>>>>>> 0d668482
     #\----------------------------------------------------------------------------/#
 
 
