--- conflicted
+++ resolved
@@ -711,13 +711,9 @@
     N_a = N_along
     N_c = N_cross
 
-<<<<<<< HEAD
-    i_a = np.arange(N_a, dtype=er3t.common.f_dtype)
-    i_c = np.arange(N_c, dtype=er3t.common.f_dtype)
-=======
     i_a = np.arange(N_a, dtype=np.float64)
     i_c = np.arange(N_c, dtype=np.float64)
->>>>>>> 87f3a5a5
+
     ii_a, ii_c = np.meshgrid(i_a, i_c, indexing='ij')
 
     res_a = dist_a/N_a
@@ -761,11 +757,8 @@
     dtime0 = datetime.datetime.strptime(dtime0_s, 'A%Y%j.%H%M')
     jday0 = dtime_to_jday(dtime0)
 
-<<<<<<< HEAD
-    jday_out = np.zeros(lon_out.shape, dtype=er3t.common.f_dtype)
-=======
     jday_out = np.zeros(lon_out.shape, dtype=np.float64)
->>>>>>> 87f3a5a5
+
     delta_t0 = delta_t / N_scan
 
     delta_t0_c = delta_t0/3.0/N_c*i_c  # 120 degree coverage thus </3.0>
