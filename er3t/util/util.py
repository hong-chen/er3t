--- conflicted
+++ resolved
@@ -14,10 +14,6 @@
 import warnings
 
 import er3t.common
-<<<<<<< HEAD
-
-=======
->>>>>>> 12831598
 
 
 
