--- conflicted
+++ resolved
@@ -280,7 +280,6 @@
 def get_data_h4(hdf_dset, init_dtype=None, replace_fill_value=np.nan):
     """
     Retrieves data from an HDF dataset and performs optional data type conversion and fill value replacement.
-<<<<<<< HEAD
 
     Args:
     ----
@@ -288,15 +287,6 @@
         init_dtype (dtype, optional): The desired data type for the retrieved data. Defaults to None.
         replace_fill_value (float or int, optional): The value to replace the fill value with. Defaults to np.nan.
 
-=======
-
-    Args:
-    ----
-        hdf_dset (h5py.Dataset): The HDF dataset to retrieve data from.
-        init_dtype (dtype, optional): The desired data type for the retrieved data. Defaults to None.
-        replace_fill_value (float or int, optional): The value to replace the fill value with. Defaults to np.nan.
-
->>>>>>> 6aadd801
     Returns:
         numpy.ndarray: The retrieved data with optional data type conversion and fill value replacement.
     """
@@ -305,7 +295,6 @@
     data  = hdf_dset[:]
     if init_dtype is not None:
         data = np.array(data, dtype=init_dtype)
-<<<<<<< HEAD
 
     # Check if the dataset has a fill value attribute and if fill value replacement is requested
     if '_FillValue' in attrs and replace_fill_value is not None:
@@ -314,16 +303,6 @@
             _FillValue = np.array(attrs['_FillValue'], dtype='float64')
             data = data.astype('float64')
 
-=======
-
-    # Check if the dataset has a fill value attribute and if fill value replacement is requested
-    if '_FillValue' in attrs and replace_fill_value is not None:
-        # If the replacement fill value is NaN, convert the fill value attribute to float64
-        if np.isnan(replace_fill_value):
-            _FillValue = np.array(attrs['_FillValue'], dtype='float64')
-            data = data.astype('float64')
-
->>>>>>> 6aadd801
         else: # otherwise let the fill value be the same data type as the dataset
             _FillValue = np.array(attrs['_FillValue'], dtype=data.dtype)
 
@@ -1053,11 +1032,7 @@
 
 
 
-<<<<<<< HEAD
 def cal_mol_ext_atm(wv0, atm0, method='atm'):
-=======
-def cal_mol_ext(wv0, pz1, pz2, atm0):
->>>>>>> 6aadd801
 
     """
     Input:
@@ -1126,13 +1101,9 @@
     
     return crs   # in 10^-28 cm^2/molecule
 
-
-<<<<<<< HEAD
+  
+  
 def cal_mol_ext(wv0, pz1, pz2):
-=======
-
-def cal_mol_ext_0(wv0, pz1, pz2, atm0):
->>>>>>> 6aadd801
 
     """
     Input:
