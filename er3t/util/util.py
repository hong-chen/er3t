import os
import sys
import csv
import math
import shutil
import datetime
import time
import importlib
import requests
import urllib.request
from io import StringIO
import geopy.distance as gdist
import numpy as np
from scipy import interpolate, stats
import warnings

import er3t.common




__all__ = ['all_files', 'check_equal', 'check_equidistant', 'send_email', \
           'nice_array_str', 'h5dset_to_pydict', 'dtime_to_jday', 'jday_to_dtime', \
           'get_data_nc', 'get_data_h4', \
<<<<<<< HEAD
           'grid_by_extent', 'grid_by_lonlat', 'get_doy_tag', \
           'haversine', 'cal_lonlat_by_dist', 're_extend', 'get_satfile_tag'\
=======
           'find_nearest', 'move_correlate', 'grid_by_extent', 'grid_by_lonlat', \
           'get_doy_tag', 'get_satfile_tag', \
>>>>>>> 7d086d3c
           'download_laads_https', 'download_worldview_rgb'] + \
          ['combine_alt', 'get_lay_index', 'downscale', 'upscale_2d', 'mmr2vmr', \
           'cal_rho_air', 'cal_sol_fac', 'cal_mol_ext', 'cal_ext', \
           'cal_r_twostream', 'cal_t_twostream', 'cal_dist', 'cal_cth_hist']


# tools
#/---------------------------------------------------------------------------\

def all_files(root_dir):

    """
    Go through all the subdirectories of the input directory and return all the file paths

    Input:
        root_dir: string, the directory to walk through

    Output:
        allfiles: Python list, all the file paths under the 'root_dir'
    """

    allfiles = []
    for root_dir, dirs, files in os.walk(root_dir):
        for f in files:
            allfiles.append(os.path.join(root_dir, f))

    return sorted(allfiles)



def check_equal(a, b, threshold=1.0e-6):

    """
    Check if two values are equal (or close to each other)

    Input:
        a: integer or float, value of a
        b: integer or float, value of b

    Output:
        boolen, true or false
    """

    if abs(a-b) >= threshold:
        return False
    else:
        return True



def check_equidistant(z, threshold=1.0e-6):

    """
    Check if an array is equidistant (or close to each other)

    Input:
        z: numpy array

    Output:
        boolen, true or false
    """

    if not isinstance(z, np.ndarray):
        msg = '\nError [check_equidistant]: Only support numpy.ndarray.'
        raise ValueError(msg)

    if z.size < 2:
        msg = '\nError [check_equidistant]: Too few data for checking.'
        raise ValueError(msg)
    else:
        dz = z[1:] - z[:-1]

    fac = dz/dz[0]

    if np.abs(fac-1.0).sum() >= threshold:
        return False
    else:
        return True



def send_email(
        content=None,             \
        files=None,               \
        receiver='me@hongchen.cz' \
        ):


    """
    Send email using default account er3t@hongchen.cz

    Input:
        content= : string, text content of the email
        files=   : Python list, contains file paths of the email attachments
        receiver=: string, reveiver's email address

    Output:
        None
    """

    import socket
    import smtplib
    from email.mime.text import MIMEText
    from email.mime.multipart import MIMEMultipart
    from email.mime.application import MIMEApplication
    import datetime

    sender_email    = 'er3t@hongchen.cz'
    sender_password = 'er3t@cuboulder'

    msg = MIMEMultipart()
    msg['Subject'] = '%s@%s: %s' % (os.getlogin(), socket.gethostname(), sys.argv[0])
    msg['From']    = 'er3t'
    msg['To']      = receiver

    if content is None:
        content = 'No message.'
    msg_detl = 'Details:\nName: %s/%s\nPID: %d\nTime: %s' % (os.getcwd(), sys.argv[0], os.getpid(), datetime.datetime.now().strftime('%Y-%m-%d %H:%M:%S'))
    msg_body = '%s\n\n%s\n' % (content, msg_detl)
    msg.attach(MIMEText(msg_body))

    for fname in files or []:
        with open(fname, 'rb') as f:
            part = MIMEApplication(f.read(), Name=os.path.basename(fname))
        part['Content-Disposition'] = 'attachment; filename="%s"' % os.path.basename(fname)
        msg.attach(part)

    try:
        server = smtplib.SMTP('mail.hongchen.cz', port=587)
        server.ehlo()
        server.starttls()
        server.login(sender_email, sender_password)
        server.sendmail(sender_email, [receiver], msg.as_string())
        server.quit()
    except:
        raise OSError("Error [send_email]: Failed to send the email.")



def nice_array_str(array1d, numPerLine=6):

    """
    Covert 1d array to string

    Input:
        array1d: numpy array, 1d array to be converted to string

    Output:
        converted string
    """

    if array1d.ndim > 1:
        raise ValueError('Error [nice_array_str]: Only support 1-D array.')

    niceString = ''
    numLine    = array1d.size // numPerLine
    numRest    = array1d.size  % numPerLine

    for iLine in range(numLine):
        lineS = ''
        for iNum in range(numPerLine):
            lineS += '  %12g' % array1d[iLine*numPerLine + iNum]
        lineS += '\n'
        niceString += lineS
    if numRest != 0:
        lineS = ''
        for iNum in range(numRest):
            lineS += '  %12g' % array1d[numLine*numPerLine + iNum]
        lineS += '\n'
        niceString += lineS

    return niceString



def h5dset_to_pydict(dset):

    """
    Retreive information about the H5 dataset and
    store them into a Python dictionary

    e.g.,

    The dataset dset = f['mean/f_down'] can be converted into

    variable = {
                'data' : f_down    ,                # numpy.array
                'units': 'W/m^2/nm',                # string
                'name' : 'Global downwelling flux'  # string
    }
    """

    data = {}

    for var in dset.attrs.keys():
        data[var]  = dset.attrs[var]

    data['data']  = dset[...]

    return data



def dtime_to_jday(dtime):

    """
    Purpose: convert regular date and time (Python <datetime.datetime> object) to julian day (referenced to 0001-01-01)

    Input:
        dtime: Python <datetime.datetime> object

    Output:
        jday: julian day (float number)
    """

    jday = (dtime - datetime.datetime(1, 1, 1)).total_seconds()/86400.0 + 1.0

    return jday



def jday_to_dtime(jday):

    """
    Purpose: convert julian day (referenced to 0001-01-01) to regular date and time (Python <datetime.datetime> object)

    Input:
        jday: julian day (float number)

    Output:
        dtime: Python <datetime.datetime> object
    """

    dtime = datetime.datetime(1, 1, 1) + datetime.timedelta(seconds=np.round(((jday-1)*86400.0), decimals=0))

    return dtime



def get_data_nc(nc_dset, nan=True):

    nc_dset.set_auto_maskandscale(True)
    data  = nc_dset[:]

    if nan == True:
        data.filled(fill_value=np.nan)

    return data



def get_data_h4(hdf_dset):

    attrs = hdf_dset.attributes()
    data  = hdf_dset[:]

    if 'scale_factor' in attrs:
        data = data * attrs['scale_factor']

    if 'add_offset' in attrs:
        data = data + attrs['add_offset']

    return data



def find_nearest(x, y, data_2d, x_2d, y_2d, fill_nan=True):

    x = x.ravel()
    y = y.ravel()

    dx = x_2d[1, 0] - x_2d[0, 0]
    dy = y_2d[0, 1] - y_2d[0, 0]

    logic_in  = (x>=x_2d[0, 0]) & (x<=x_2d[-1, 0]) & (y>=y_2d[0, 0]) & (y<=y_2d[0, -1])
    logic_out = np.logical_not(logic_in)

    indices_x = np.int_((x-x_2d[0, 0])//dx)
    indices_y = np.int_((y-y_2d[0, 0])//dy)

    nearest = np.zeros(x.size, dtype=np.float64)
    nearest[logic_in] = data_2d[indices_x[logic_in], indices_y[logic_in]]

    # deal with nan data
    #/----------------------------------------------------------------------------\#
    logic_nan  = np.isnan(data_2d)
    logic_good = np.logical_not(logic_nan)
    if np.isnan(nearest).sum()>0 and fill_nan:
        data_2d_ = data_2d[logic_good]
        x_2d_    = x_2d[logic_good]
        y_2d_    = y_2d[logic_good]

        indices_nan = np.where(np.isnan(nearest))[0]
        for index in indices_nan:
            x_ = x[index]
            y_ = y[index]
            index_closest = np.argmin(np.abs((x_2d_-x_)**2+(y_2d_-y_)**2))
            nearest[index] = data_2d_[index_closest]

    nearest[logic_out] = np.nan
    #\----------------------------------------------------------------------------/#

    return nearest



def move_correlate(data0, data, Ndx=5, Ndy=5):

    Nx, Ny = data.shape
    x = np.arange(Nx, dtype=np.int32)
    y = np.arange(Ny, dtype=np.int32)
    xx, yy = np.meshgrid(x, y, indexing='ij')

    xx0 = xx.copy()
    yy0 = yy.copy()
    valid = np.ones((Nx, Ny), dtype=np.int32)

    corr_coef = np.zeros((2*Ndx+1, 2*Ndy+1), dtype=np.float64)
    dxx = np.arange(-Ndx, Ndx+1)
    dyy = np.arange(-Ndy, Ndy+1)

    for idx, dx in enumerate(dxx):
        xx_ = xx + dx
        valid[xx_< 0 ] = 0
        valid[xx_>=Nx] = 0
        for idy, dy in enumerate(dyy):
            yy_ = yy + dy
            valid[yy_< 0 ] = 0
            valid[yy_>=Ny] = 0

            logic = (valid == 1)
            data0_ = data0[xx0[logic], yy0[logic]]
            data_  = data[xx_[logic], yy_[logic]]

            corr_coef[idx, idy] = stats.pearsonr(data0_, data_)[0]

    indices = np.unravel_index(np.argmax(corr_coef, axis=None), corr_coef.shape)

    offset_dx = -dxx[indices[0]]
    offset_dy = -dyy[indices[1]]

    return offset_dx, offset_dy



def grid_by_extent(lon, lat, data, extent=None, NxNy=None, method='nearest'):

    """
    Grid irregular data into a regular grid by input 'extent' (westmost, eastmost, southmost, northmost)

    Input:
        lon: numpy array, input longitude to be gridded
        lat: numpy array, input latitude to be gridded
        data: numpy array, input data to be gridded
        extent=: Python list, [westmost, eastmost, southmost, northmost]
        NxNy=: Python list, [Nx, Ny], lon_2d = np.linspace(westmost, eastmost, Nx)
                                      lat_2d = np.linspace(southmost, northmost, Ny)

    Output:
        lon_2d : numpy array, gridded longitude
        lat_2d : numpy array, gridded latitude
        data_2d: numpy array, gridded data

    How to use:
        After read in the longitude latitude and data into lon0, lat0, data0
        lon, lat data = grid_by_extent(lon0, lat0, data0, extent=[10, 15, 10, 20])
    """

    if extent is None:
        extent = [lon.min(), lon.max(), lat.min(), lat.max()]

    if NxNy is None:
        xy = (extent[1]-extent[0])*(extent[3]-extent[2])
        N0 = np.sqrt(lon.size/xy)

        Nx = int(N0*(extent[1]-extent[0]))
        if Nx%2 == 1:
            Nx += 1

        Ny = int(N0*(extent[3]-extent[2]))
        if Ny%2 == 1:
            Ny += 1
    else:
        Nx, Ny = NxNy

    lon_1d0 = np.linspace(extent[0], extent[1], Nx+1)
    lat_1d0 = np.linspace(extent[2], extent[3], Ny+1)

    lon_1d = (lon_1d0[1:]+lon_1d0[:-1])/2.0
    lat_1d = (lat_1d0[1:]+lat_1d0[:-1])/2.0

    lat_2d, lon_2d = np.meshgrid(lat_1d, lon_1d)

    points   = np.transpose(np.vstack((lon, lat)))
    data_2d0 = interpolate.griddata(points, data, (lon_2d, lat_2d), method='linear', fill_value=np.nan)

    if method == 'nearest':
        data_2d  = interpolate.griddata(points, data, (lon_2d, lat_2d), method='nearest')
        logic = np.isnan(data_2d0) | np.isnan(data_2d)
        data_2d[logic] = 0.0
        return lon_2d, lat_2d, data_2d
    else:
        logic = np.isnan(data_2d0)
        data_2d0[logic] = 0.0
        return lon_2d, lat_2d, data_2d0



def grid_by_lonlat(lon, lat, data, lon_1d=None, lat_1d=None, method='nearest'):

    """
    Grid irregular data into a regular grid by input longitude and latitude

    Input:
        lon: numpy array, input longitude to be gridded
        lat: numpy array, input latitude to be gridded
        data: numpy array, input data to be gridded
        lon_1d=: numpy array, the longitude of the grids
        lat_1d=: numpy array, the latitude of the grids

    Output:
        lon_2d : numpy array, gridded longitude
        lat_2d : numpy array, gridded latitude
        data_2d: numpy array, gridded data

    How to use:
        After read in the longitude latitude and data into lon0, lat0, data0
        lon, lat data = grid_by_lonlat(lon0, lat0, data0, lon_1d=np.linspace(10.0, 15.0, 100), lat_1d=np.linspace(10.0, 20.0, 100))
    """

    if lon_1d is None or lat_1d is None:

        extent = [lon.min(), lon.max(), lat.min(), lat.max()]

        xy = (extent[1]-extent[0])*(extent[3]-extent[2])
        N0 = np.sqrt(lon.size/xy)

        Nx = int(N0*(extent[1]-extent[0]))
        if Nx%2 == 1:
            Nx += 1

        Ny = int(N0*(extent[3]-extent[2]))
        if Ny%2 == 1:
            Ny += 1

        lon_1d0 = np.linspace(extent[0], extent[1], Nx+1)
        lat_1d0 = np.linspace(extent[2], extent[3], Ny+1)

        lon_1d = (lon_1d0[1:]+lon_1d0[:-1])/2.0
        lat_1d = (lat_1d0[1:]+lat_1d0[:-1])/2.0


    lat_2d, lon_2d = np.meshgrid(lat_1d, lon_1d)

    points   = np.transpose(np.vstack((lon, lat)))
    data_2d0 = interpolate.griddata(points, data, (lon_2d, lat_2d), method='linear', fill_value=np.nan)

    if method == 'nearest':
        data_2d  = interpolate.griddata(points, data, (lon_2d, lat_2d), method='nearest')
        logic = np.isnan(data_2d0) | np.isnan(data_2d)
        data_2d[logic] = 0.0
        return lon_2d, lat_2d, data_2d
    else:
        data_2d0 = interpolate.griddata(points, data, (lon_2d, lat_2d), method=method, fill_value=np.nan)
        logic = np.isnan(data_2d0)
        data_2d0[logic] = 0.0
        return lon_2d, lat_2d, data_2d0



def get_doy_tag(date, day_interval=8):

    """
    Get day of year tag, e.g., 078, for a given day

    Input:
        date: datetime/date object, e.g., datetime.datetime(2000, 1, 1)

    Output:
        doy_tag: string, closest day of the year, e.g. '097'

    """

    doy = date.timetuple().tm_yday

    day_total = datetime.datetime(date.year, 12, 31).timetuple().tm_yday

    doys = np.arange(1, day_total+1, day_interval)

    doy_tag = '%3.3d' % doys[np.argmin(np.abs(doys-doy))]

    return doy_tag


def haversine(lon1, lon2, lat1, lat2):
    """
    Calculates the Haversine distance between two points.
    Args:
        - lon1: float, longitude of the first point in degrees
        - lon2: float, longitude of the second point in degrees
        - lat1: float, latitude of the first point in degrees
        - lat2: float, latitude of the second point in degrees
    Returns:
        Haversine distance in meters

    Reference: https://www.movable-type.co.uk/scripts/latlong.html
    """
    lon1, lat1, lon2, lat2 = map(np.radians, [lon1, lat1, lon2, lat2]) # convert to radians

    # haversine formula
    dlon = lon2 - lon1
    dlat = lat2 - lat1
    a = np.sin(dlat/2)**2 + np.cos(lat1) * np.cos(lat2) * np.sin(dlon/2)**2
    c = 2 * np.arcsin(np.sqrt(a))
    r = EARTH_RADIUS * 1e3 # Radius of earth in meters
    return c * r


# IUGG mean earth radius in kilometers, from
# https://en.wikipedia.org/wiki/Earth_radius#Mean_radius.  Using a
# sphere with this radius results in an error of up to about 0.5%.
EARTH_RADIUS = 6371.009

def calc_lonlat_by_dist(lon1, lat1, bearing, distance):
    """
    Gets lat/lon of the destination point given an initial point,
    bearing, and the great circle distance between the points.
    Args:
        - lon1: float, longitude of the first point in degrees
        - lat1: float, latitude of the first point in degrees
        - bearing: float, angle of trajectory.
                   For instance, 0 is true north, 90 is east, 180 is south, 270 is west.
        - distance: float, distance between the points in meters
    Returns:
        - lon2: float, longitude of the second point in degrees
        - lat2: float, latitude of the second point in degrees

    Reference: http://www.movable-type.co.uk/scripts/latlong.html
    """
    lon1, lat1, bearing = map(np.radians, [lon1, lat1, bearing]) # convert to radians
    delta = distance/(EARTH_RADIUS * 1e3) # delta = dist/(radius of earth)
    lat2 = np.arcsin(np.sin(lat1) * np.cos(delta) + np.cos(lat1) * np.sin(delta) * np.cos(bearing))
    lon2 = lon1 + np.arctan2(np.sin(bearing) * np.sin(delta) * np.cos(lat1),
                             np.cos(delta) - np.sin(lat1) * np.sin(lat2))
    return np.degrees(lon2), np.degrees(lat2) # convert back to degrees


def re_extend(extent, width, height, resolution):
    """
    Re-extends the given extent so that the resulting extent can be gridded
    to a fixed `resolution` to generate the same image size always (width x height).
    Useful when downloading data from multiple locations at different latitudes.
    Args:
        - extent: list or arr, the extent of the location of interest in WESN format.
        - width:  int, the width you will be gridding the image to after download.
        - height: int, the height you will be gridding the image to after download.
        - resolution: int, the resolution you will be gridding the image to.
    Returns:
        - lon2_arr: arr, a 1d array of longitudes gridded to `resolution` and of size `height`.
        - lat2_arr: arr, a 1d array of latitudes gridded to `resolution` and of size `width`.
        - extent: list, the new extent that will ensure same image size for the given resolution.
    """
    west, east, south, north = extent
    lon2_arr = np.zeros((width))
    lat2_arr = np.zeros((height))
    lon1, lat1 = west, south # start at the southwest corner
    for i in range(width):
        # start at the southwest corner of the original extent and go east (bearing of 90 deg)
        # along a great circle or geodetic/ellipsoid distance to get the new coordinates
        lon2, lat2 = get_lon2lat2(lon1, lat1, bearing=90, distance=resolution, use_great_circle=True)
        lon2_arr[i] = lon2
        lon1, lat1 = lon2, lat2

    lon1, lat1 = west, south # re-start at the southwest corner
    for j in range(height):
        # start at the southwest corner of the original extent and go north (bearing of 0 deg)
        # along a great circle or geodetic/ellipsoid distance to get the new coordinates
        lon2, lat2 = get_lon2lat2(lon1, lat1, bearing=0, distance=resolution, use_great_circle=True)
        lat2_arr[j] = lat2
        lon1, lat1 = lon2, lat2

    west, east, south, north = lon2_arr[0], lon2_arr[-1]+0.15, lat2_arr[0], lat2_arr[-1]+0.15 # padding
    return lon2_arr, lat2_arr, [west, east, south, north]


def get_satfile_tag(
             date,
             lon,
             lat,
             satellite='aqua',
             instrument='modis',
             server='https://ladsweb.modaps.eosdis.nasa.gov',
             local='./',
             verbose=False):

    """
    Input:
        date: Python datetime.datetime object
        lon : longitude of, e.g. flight track
        lat : latitude of, e.g. flight track
        satellite=: default "aqua", can also change to "terra", 'snpp', 'noaa20'
        instrument=: default "modis", can also change to "viirs"
        server=: string, data server
        fdir_prefix=: string, data directory on NASA server
        verbose=: Boolen type, verbose tag

    output:
        filename_tags: Python list of file name tags
    """

    # check cartopy and matplotlib
    #/----------------------------------------------------------------------------\#
    try:
        import cartopy.crs as ccrs
    except ImportError:
        msg = '\nError [get_satfile_tag]: Please install <cartopy> to proceed.'
        raise ImportError(msg)

    try:
        import matplotlib.path as mpl_path
    except ImportError:
        msg = '\nError [get_satfile_tag]: Please install <matplotlib> to proceed.'
        raise ImportError(msg)
    #\----------------------------------------------------------------------------/#


    # check satellite and instrument
    #/----------------------------------------------------------------------------\#
    if instrument.lower() == 'modis' and (satellite.lower() in ['aqua', 'terra']):
        instrument = instrument.upper()
        satellite  = satellite.lower().title()
    elif instrument.lower() == 'viirs' and (satellite.lower() in ['noaa20', 'snpp']):
        instrument = instrument.upper()
        satellite  = satellite.upper()
    else:
        msg = 'Error [get_satfile_tag]: Currently do not support <%s> onboard <%s>.' % (instrument, satellite)
        raise NameError(msg)
    #\----------------------------------------------------------------------------/#


    # check login
    #/----------------------------------------------------------------------------\#
    try:
        username = os.environ['EARTHDATA_USERNAME']
        password = os.environ['EARTHDATA_PASSWORD']
    except:
        msg = '\nError [get_satfile_tag]: cannot find environment variables \'EARTHDATA_USERNAME\' and \'EARTHDATA_PASSWORD\'.'
        raise OSError(msg)
    #\----------------------------------------------------------------------------/#


    # generate satellite filename on LAADS DAAC server
    #/----------------------------------------------------------------------------\#
    vname  = '%s|%s' % (satellite, instrument)
    date_s = date.strftime('%Y-%m-%d')
    fnames_server = {
        'Aqua|MODIS'  : '%s/archive/geoMeta/61/AQUA/%4.4d/MYD03_%s.txt'           % (server, date.year, date_s),
        'Terra|MODIS' : '%s/archive/geoMeta/61/TERRA/%4.4d/MOD03_%s.txt'          % (server, date.year, date_s),
        'NOAA20|VIIRS': '%s/archive/geoMetaJPSS/5200/JPSS1/%4.4d/VJ103MOD_%s.txt' % (server, date.year, date_s),
        'SNPP|VIIRS'  : '%s/archive/geoMetaJPSS/5110/NPP/%4.4d/VNP03MOD_%s.txt'   % (server, date.year, date_s),
        }
    fname_server = fnames_server[vname]
    #\----------------------------------------------------------------------------/#


    # convert longitude in [-180, 180] range
    # since the longitude in GeoMeta dataset is in the range of [-180, 180]
    #/----------------------------------------------------------------------------\#
    lon[lon>180.0] -= 360.0
    logic = (lon>=-180.0)&(lon<=180.0) & (lat>=-90.0)&(lat<=90.0)
    lon   = lon[logic]
    lat   = lat[logic]
    #\----------------------------------------------------------------------------/#


    # try to access the server
    #/----------------------------------------------------------------------------\#

    # try to get information from local
    # check two locations:
    #   1) <tmp-data/satfile> directory under er3t main directory
    #   2) current directory;
    #/--------------------------------------------------------------\#
    fdir_satfile_tmp = '%s/satfile' % er3t.common.fdir_data_tmp
    if not os.path.exists(fdir_satfile_tmp):
        os.makedirs(fdir_satfile_tmp)

    fname_local1 = os.path.abspath('%s/%s' % (fdir_satfile_tmp, os.path.basename(fname_server)))
    fname_local2 = os.path.abspath('%s/%s' % (local           , os.path.basename(fname_server)))

    if os.path.exists(fname_local1):
        with open(fname_local1, 'r') as f_:
            content = f_.read()

    elif os.path.exists(fname_local2):
        os.system('cp %s %s' % (fname_local2, fname_local1))
        with open(fname_local2, 'r') as f_:
            content = f_.read()
    #\--------------------------------------------------------------/#

    else:

        # get information from server
        #/--------------------------------------------------------------\#
        try:
            with requests.Session() as session:
                session.auth = (username, password)
                r1     = session.request('get', fname_server)
                r      = session.get(r1.url, auth=(username, password))
        except:
            msg = '\nError [get_satfile_tag]: cannot access <%s>.' % fname_server
            raise OSError(msg)

        if r.ok:
            content = r.content.decode('utf-8')
        else:
            msg = '\nError [get_satfile_tag]: failed to retrieve information from <%s>.' % fname_server
            raise OSError(msg)
        #\--------------------------------------------------------------/#
    #\----------------------------------------------------------------------------/#

    # extract granule information from <content>
    # after the following session, granule information will be stored under <data>
    # data['GranuleID'].decode('UTF-8') to get the file name of MODIS granule
    # data['StartDateTime'].decode('UTF-8') to get the time stamp of MODIS granule
    # variable names can be found through
    # print(data.dtype.names)
    #/----------------------------------------------------------------------------\#

    if vname in ['Aqua|MODIS', 'Terra|MODIS']:
        dtype = ['|S41', '|S1','<f8','<f8','<f8','<f8','<f8','<f8','<f8','<f8']
    elif vname in ['NOAA20|VIIRS', 'SNPP|VIIRS']:
        dtype = ['|S43', '|S1','<f8','<f8','<f8','<f8','<f8','<f8','<f8','<f8']
    usecols = (0, 4, 9, 10, 11, 12, 13, 14, 15, 16)

    #\----------------------------------------------------------------------------/#
    # LAADS DAAC servers are known to cause some issues occasionally while
    # accessing the metadata. We will attempt to read the txt file online directly
    # on the server but as a backup, we will download the txt file locally and
    # access the data there
    #/----------------------------------------------------------------------------\#
    try:
        data  = np.genfromtxt(StringIO(content), delimiter=',', skip_header=2, names=True, dtype=dtype, invalid_raise=False, loose=True, usecols=usecols)
    except ValueError:

        msg = '\nError [get_satfile_tag]: failed to retrieve information from <%s>.\nAttempting to download the file to access the data...\n' % fname_server
        print(msg)

        try:
            token = os.environ['EARTHDATA_TOKEN']
        except KeyError:
            token = 'aG9jaDQyNDA6YUc5dVp5NWphR1Z1TFRGQVkyOXNiM0poWkc4dVpXUjE6MTYzMzcyNTY5OTplNjJlODUyYzFiOGI3N2M0NzNhZDUxYjhiNzE1ZjUyNmI1ZDAyNTlk'

        if verbose:
            msg = '\nWarning [download_laads_https]: Please get a token by following the instructions at\nhttps://ladsweb.modaps.eosdis.nasa.gov/learn/download-files-using-laads-daac-tokens\nThen add the following to the source file of your shell, e.g. \'~/.bashrc\'(Unix) or \'~/.zshrc\'(Mac),\nexport EARTHDATA_TOKEN="XXXXXXXXXXXXXXXXXXXXXXXXXXXXXXXX"\n'
            warnings.warn(msg)

        try:
            command = "wget -e robots=off -m -np -R .html,.tmp -nH --cut-dirs=3 {} --header \"Authorization: Bearer {}\" -O {}".format(fname_server, token, fname_local1)
            os.system(command)
            with open(fname_local1, 'r') as f_:
                content = f_.read()
            data = np.genfromtxt(StringIO(content), delimiter=',', skip_header=2, names=True, dtype=dtype, invalid_raise=False, loose=True, usecols=usecols)
        except ValueError:
            msg = '\nError [get_satfile_tag]: failed to retrieve information from <%s>.\nThis is likely an issue with LAADS DAAC servers, please try downloading the files manually or try again later.\n' % fname_server
            raise OSError(msg)

    #\----------------------------------------------------------------------------/#
    # loop through all the "MODIS granules" constructed through four corner points
    # and find which granules contain the input data
    #/----------------------------------------------------------------------------\#
    Ndata = data.size
    filename_tags = []
    proj_ori = ccrs.PlateCarree()
    for i in range(Ndata):

        line = data[i]
        xx0  = np.array([line['GRingLongitude1'], line['GRingLongitude2'], line['GRingLongitude3'], line['GRingLongitude4'], line['GRingLongitude1']])
        yy0  = np.array([line['GRingLatitude1'] , line['GRingLatitude2'] , line['GRingLatitude3'] , line['GRingLatitude4'] , line['GRingLatitude1']])

        if (abs(xx0[0]-xx0[1])>180.0) | (abs(xx0[0]-xx0[2])>180.0) | \
           (abs(xx0[0]-xx0[3])>180.0) | (abs(xx0[1]-xx0[2])>180.0) | \
           (abs(xx0[1]-xx0[3])>180.0) | (abs(xx0[2]-xx0[3])>180.0):

            xx0[xx0<0.0] += 360.0

        # roughly determine the center of granule
        #/----------------------------------------------------------------------------\#
        xx = xx0[:-1]
        yy = yy0[:-1]
        center_lon = xx.mean()
        center_lat = yy.mean()
        #\----------------------------------------------------------------------------/#

        # find the precise center point of MODIS granule
        #/----------------------------------------------------------------------------\#
        proj_tmp   = ccrs.Orthographic(central_longitude=center_lon, central_latitude=center_lat)
        LonLat_tmp = proj_tmp.transform_points(proj_ori, xx, yy)[:, [0, 1]]
        center_xx  = LonLat_tmp[:, 0].mean(); center_yy = LonLat_tmp[:, 1].mean()
        center_lon, center_lat = proj_ori.transform_point(center_xx, center_yy, proj_tmp)
        #\----------------------------------------------------------------------------/#

        proj_new = ccrs.Orthographic(central_longitude=center_lon, central_latitude=center_lat)
        LonLat_in = proj_new.transform_points(proj_ori, lon, lat)[:, [0, 1]]
        LonLat_modis  = proj_new.transform_points(proj_ori, xx0, yy0)[:, [0, 1]]

        modis_granule  = mpl_path.Path(LonLat_modis, closed=True)
        pointsIn       = modis_granule.contains_points(LonLat_in)
        percentIn      = float(pointsIn.sum()) / float(pointsIn.size) * 100.0
        if pointsIn.sum()>0 and data[i]['DayNightFlag'].decode('UTF-8')=='D':
            filename = data[i]['GranuleID'].decode('UTF-8')
            filename_tag = '.'.join(filename.split('.')[1:3])
            filename_tags.append(filename_tag)
    #\----------------------------------------------------------------------------/#

    return filename_tags



def download_laads_https(
             date,
             dataset_tag,
             filename_tag,
             server='https://ladsweb.modaps.eosdis.nasa.gov',
             fdir_prefix='/archive/allData',
             day_interval=1,
             fdir_out='tmp-data',
             data_format=None,
             run=True,
             quiet=False,
             verbose=True):


    """
    Input:
        date: Python datetime object
        dataset_tag: string, collection + dataset name, e.g. '61/MYD06_L2'
        filename_tag: string, string pattern in the filename, e.g. '.2035.'
        server=: string, data server
        fdir_prefix=: string, data directory on NASA server
        day_interval=: integer, for 8 day data, day_interval=8
        fdir_out=: string, output data directory
        data_format=None: e.g., 'hdf'
        run=: boolen type, if true, the command will only be displayed but not run
        quiet=: Boolen type, quiet tag
        verbose=: Boolen type, verbose tag

    Output:
        fnames_local: Python list that contains downloaded satellite data file paths
    """

    try:
        token = os.environ['EARTHDATA_TOKEN']
    except KeyError:
        token = 'aG9jaDQyNDA6YUc5dVp5NWphR1Z1TFRGQVkyOXNiM0poWkc4dVpXUjE6MTYzMzcyNTY5OTplNjJlODUyYzFiOGI3N2M0NzNhZDUxYjhiNzE1ZjUyNmI1ZDAyNTlk'
        if verbose:
            msg = '\nWarning [download_laads_https]: Please get a token by following the instructions at\nhttps://ladsweb.modaps.eosdis.nasa.gov/learn/download-files-using-laads-daac-tokens\nThen add the following to the source file of your shell, e.g. \'~/.bashrc\'(Unix) or \'~/.zshrc\'(Mac),\nexport EARTHDATA_TOKEN="XXXXXXXXXXXXXXXXXXXXXXXXXXXXXXXX"\n'
            warnings.warn(msg)

    if shutil.which('curl'):
        command_line_tool = 'curl'
    elif shutil.which('wget'):
        command_line_tool = 'wget'
    else:
        msg = '\nError [download_laads_https]: <download_laads_https> needs <curl> or <wget> to be installed.'
        raise OSError(msg)

    year_str = str(date.timetuple().tm_year).zfill(4)
    if day_interval == 1:
        doy_str  = str(date.timetuple().tm_yday).zfill(3)
    else:
        doy_str = get_doy_tag(date, day_interval=day_interval)

    fdir_data = '%s/%s/%s/%s' % (fdir_prefix, dataset_tag, year_str, doy_str)

    fdir_server = server + fdir_data

    #\----------------------------------------------------------------------------/#
    # Use error handling to overcome occasional issues with LAADS DAAC servers
    #/----------------------------------------------------------------------------\#
    try:
        webpage  = urllib.request.urlopen('%s.csv' % fdir_server)
    except urllib.error.HTTPError:
        msg = "The LAADS DAAC servers appear to be down. Attempting again in 10 seconds..."
        print(msg)
        time.sleep(10)
        try:
            webpage  = urllib.request.urlopen('%s.csv' % fdir_server)
        except urllib.error.HTTPError:
            msg = '\nError [download_laads_https]: cannot access <%s>.' % fname_server
            raise OSError(msg)
    content  = webpage.read().decode('utf-8')
    lines    = content.split('\n')

    commands = []
    fnames_local = []
    for line in lines:
        filename = line.strip().split(',')[0]
        if filename_tag in filename:
            fname_server = '%s/%s' % (fdir_server, filename)
            fname_local  = '%s/%s' % (fdir_out, filename)
            fnames_local.append(fname_local)
            if command_line_tool == 'curl':
                command = 'mkdir -p %s && curl -H \'Authorization: Bearer %s\' -L -C - \'%s\' -o \'%s\' --max-time 300' % (fdir_out, token, fname_server, fname_local)
            elif command_line_tool == 'wget':
                command = 'mkdir -p %s && wget -c "%s" --header "Authorization: Bearer %s" -O %s' % (fdir_out, fname_server, token, fname_local)
            commands.append(command)

    if not run:

        if not quiet:
            print('Message [download_laads_https]: The commands to run are:')
            for command in commands:
                print(command)

    else:

        for i, command in enumerate(commands):

            print('Message [download_laads_https]: Downloading %s ...' % fnames_local[i])
            os.system(command)

            fname_local = fnames_local[i]

            if data_format is None:
                data_format = os.path.basename(fname_local).split('.')[-1]

            if data_format == 'hdf':

                try:
                    from pyhdf.SD import SD, SDC
                    import pyhdf
                except ImportError:
                    msg = '\nError [download_laads_https]: To use \'download_laads_https\', \'pyhdf\' needs to be installed.'
                    raise ImportError(msg)

                #\----------------------------------------------------------------------------/#
                # Attempt to download files. In case of an HDF4Error, attempt to re-download
                # afer a time period as this could be caused by an internal timeout at
                # the server side
                #/----------------------------------------------------------------------------\#
                try:
                    print('Message [download_laads_https]: Reading \'%s\' ...\n' % fname_local)
                    f = SD(fname_local, SDC.READ)
                    f.end()
                    print('Message [download_laads_https]: \'%s\' has been downloaded.\n' % fname_local)

                except pyhdf.error.HDF4Error:
                    print('Message [download_laads_https]: Encountered an error with \'%s\', trying again ...\n' % fname_local)
                    try:
                        os.remove(fname_local)
                        time.sleep(10) # wait 10 seconds
                        os.system(command) # re-download
                        f = SD(fname_local, SDC.READ)
                        f.end()
                        print('Message [download_laads_https]: \'%s\' has been downloaded.\n' % fname_local)
                    except pyhdf.error.HDF4Error:
                        print('Message [download_laads_https]: WARNING: Failed to read \'%s\'. File will be deleted as it might not be downloaded correctly. \n' % fname_local)
                        fnames_local.remove(fname_local)
                        os.remove(fname_local)
                        continue


            elif data_format == 'nc':

                try:
                    from netCDF4 import Dataset
                    f = Dataset(fname_local, 'r')
                    f.close()
                    print('Message [download_laads_https]: <%s> has been downloaded.\n' % fname_local)
                except:
                    msg = '\nWarning [download_laads_https]: Do not support check for <.%s> file.\nDo not know whether <%s> has been successfully downloaded.\n' % (data_format, fname_local)
                    warnings.warn(msg)


            elif data_format == 'h5':

                try:
                    import h5py
                    f = h5py.File(fname_local, 'r')
                    f.close()
                    print('Message [download_laads_https]: <%s> has been downloaded.\n' % fname_local)
                except:
                    msg = '\nWarning [download_laads_https]: Do not support check for <.%s> file.\nDo not know whether <%s> has been successfully downloaded.\n' % (data_format, fname_local)
                    warnings.warn(msg)

            else:

                msg = '\nWarning [download_laads_https]: Do not support check for <.%s> file.\nDo not know whether <%s> has been successfully downloaded.\n' % (data_format, fname_local)
                warnings.warn(msg)

    return fnames_local



def download_worldview_rgb(
        date,
        extent,
        fdir_out='tmp-data',
        instrument='modis',
        satellite='aqua',
        wmts_cgi='https://gibs.earthdata.nasa.gov/wmts/epsg4326/best/wmts.cgi',
        proj=None,
        coastline=False,
        fmt='png',
        run=True
        ):

    """
    Purpose: download satellite RGB imagery from NASA Worldview for a user-specified date and region

    Inputs:
        date: date object of <datetime.datetime>
        extent: rectangular region, Python list of [west_most_longitude, east_most_longitude, south_most_latitude, north_most_latitude]
        fdir_out=: directory to store RGB imagery from NASA Worldview
        instrument=: satellite instrument, currently only supports 'modis' and 'viirs'
        satellite=: satellite, currently only supports 'aqua' and 'terra' for 'modis', and 'snpp' and 'noaa20' for 'viirs'
        wmts_cgi=: cgi link to NASA Worldview GIBS (Global Imagery Browse Services)
        proj=: map projection for plotting the RGB imagery
        coastline=: boolen type, whether to plot coastline
        fmt=: can be either 'png' or 'h5'
        run=: boolen type, whether to plot

    Output:
        fname: file name of the saved RGB file (png format)

    Usage example:
        import datetime
        fname = download_wordview_rgb(datetime.datetime(2022, 5, 18), [-94.26,-87.21,31.86,38.91], instrument='modis', satellite='aqua')
    """

    if instrument.lower() == 'modis' and (satellite.lower() in ['aqua', 'terra']):
        instrument = instrument.upper()
        satellite  = satellite.lower().title()
    elif instrument.lower() == 'viirs' and (satellite.lower() in ['noaa20', 'snpp']):
        instrument = instrument.upper()
        satellite  = satellite.upper()
    else:
        msg = 'Error [download_worldview_rgb]: Currently do not support <%s> onboard <%s>.' % (instrument, satellite)
        raise NameError(msg)

    date_s = date.strftime('%Y-%m-%d')
    fname  = '%s/%s-%s_rgb_%s_(%s).png' % (fdir_out, instrument, satellite, date_s, ','.join(['%.2f' % extent0 for extent0 in extent]))
    fname  = os.path.abspath(fname)

    if run:

        try:
            import matplotlib as mpl
            mpl.use('Agg')
            import matplotlib.pyplot as plt
            import matplotlib.image as mpl_img
        except ImportError:
            msg = 'Error [download_worldview_rgb]: Please install <matplotlib> to proceed.'
            raise ImportError(msg)

        try:
            import cartopy.crs as ccrs
        except ImportError:
            msg = 'Error [download_worldview_rgb]: Please install <cartopy> to proceed.'
            raise ImportError(msg)

        if not os.path.exists(fdir_out):
            os.makedirs(fdir_out)

        layer_name = '%s_%s_CorrectedReflectance_TrueColor' % (instrument, satellite)

        if proj is None:
            proj=ccrs.PlateCarree()

        fig = plt.figure(figsize=(12, 6))
        ax1 = fig.add_subplot(111, projection=proj)
        ax1.add_wmts(wmts_cgi, layer_name, wmts_kwargs={'time': date_s})
        if coastline:
            ax1.coastlines(resolution='10m', color='black', linewidth=0.5, alpha=0.8)
        ax1.set_extent(extent, crs=ccrs.PlateCarree())
        ax1.outline_patch.set_visible(False)
        ax1.axis('off')
        plt.savefig(fname, bbox_inches='tight', pad_inches=0, dpi=300)
        plt.close(fig)

    if fmt == 'png':

        pass

    elif fmt == 'h5':

        try:
            import h5py
        except ImportError:
            msg = 'Error [download_worldview_rgb]: Please install <h5py> to proceed.'
            raise ImportError(msg)

        data = mpl_img.imread(fname)

        lon  = np.linspace(extent[0], extent[1], data.shape[1])
        lat  = np.linspace(extent[2], extent[3], data.shape[0])

        fname = fname.replace('.png', '.h5')

        f = h5py.File(fname, 'w')

        f['extent'] = extent

        f['lon'] = lon
        f['lon'].make_scale('Longitude')

        f['lat'] = lat
        f['lat'].make_scale('Latitude')

        f['rgb'] = np.swapaxes(data[::-1, :, :3], 0, 1)
        f['rgb'].dims[0].label = 'Longitude'
        f['rgb'].dims[0].attach_scale(f['lon'])
        f['rgb'].dims[1].label = 'Latitude'
        f['rgb'].dims[1].attach_scale(f['lat'])
        f['rgb'].dims[2].label = 'RGB'

        f.close()

    return fname

#\---------------------------------------------------------------------------/



# physics
#/---------------------------------------------------------------------------\

def combine_alt(atm_z, cld_z):

    z1 = atm_z[atm_z < cld_z.min()]
    if z1.size == 0:
        msg = 'Warning [combine_alt]: cloud locates below the bottom of the atmosphere.'
        warnings.warn(msg)

    z2 = atm_z[atm_z > cld_z.max()]
    if z2.size == 0:
        msg = 'Warning [combine_alt]: cloud locates above the top of the atmosphere.'
        warnings.warn(msg)

    z = np.concatenate(z1, cld_z, z2)

    return z



def get_lay_index(lay, lay_ref):

    """
    Check where the input 'lay' locates in input 'lay_ref'.

    Input:
        lay    : numpy array, layer height
        lay_ref: numpy array, reference layer height
        threshold=: float, threshold of the largest difference between 'lay' and 'lay_ref'

    Output:
        layer_index: numpy array, indices for where 'lay' locates in 'lay_ref'
    """

    threshold = (lay_ref[1:]-lay_ref[:-1]).max()/2.0

    layer_index = np.array([], dtype=np.int32)

    for i, z in enumerate(lay):

        index = np.argmin(np.abs(z-lay_ref))

        dd = np.abs(z-lay_ref[index])
        if dd > threshold:
            print(z, lay_ref[index])
            raise ValueError("Error [get_layer_index]: Mismatch between layer and reference layer: "+str(dd))

        layer_index = np.append(layer_index, index)

    return layer_index



def downscale(ndarray, new_shape, operation='mean'):

    """
    Bins an ndarray in all axes based on the target shape, by summing or
        averaging.

    Number of output dimensions must match number of input dimensions and
        new axes must divide old ones.

    Input:
        ndarray: numpy array, any dimension of array to be downscaled
        new_shape: Python tuple or list, new dimension/shape of the array
        operation=: string, can be 'mean', 'sum', or 'max', default='mean'

    Output:
        ndarray: numpy array, downscaled array
    """
    operation = operation.lower()
    if not operation in ['sum', 'mean', 'max']:
        raise ValueError('Error [downscale]: Operation of \'%s\' not supported.' % operation)
    if ndarray.ndim != len(new_shape):
        raise ValueError("Error [downscale]: Shape mismatch: {} -> {}".format(ndarray.shape, new_shape))

    compression_pairs = [(d, c//d) for d,c in zip(new_shape, ndarray.shape)]
    flattened = [l for p in compression_pairs for l in p]
    ndarray = ndarray.reshape(flattened)
    for i in range(len(new_shape)):
        op = getattr(ndarray, operation)
        ndarray = op(-1*(i+1))
    return ndarray



def upscale_2d(ndarray, scale_factors=(1, 1)):

    Nx, Ny = ndarray.shape
    scale_factor_x, scale_factor_y = scale_factors

    data = np.zeros((Nx*scale_factor_x, Ny*scale_factor_y), dtype=ndarray.dtype)
    for i in range(scale_factor_x):
        for j in range(scale_factor_y):
            data[i::scale_factor_x, j::scale_factor_y] = ndarray

    return data



def mmr2vmr(mmr):

    """
    Convert water vapor mass mixing ratio to volume mixing ratio (=partial pressure ratio)

    Input:
        mmr: numpy array, mass mixing ratio

    Output:
        vmr: numpy array, volume mixing ratio

    """

    Md  = 0.0289644   # molar mass of dry air  [kg/mol]
    Mv  = 0.0180160   # model mass of water    [kg/mol]
    q   = mmr/(1-mmr)
    vmr = q/(q+Mv/Md)

    return vmr



def cal_rho_air(p, T, vmr):

    """
    Calculate the density of humid air [kg/m3]

    Input:
        p: numpy array, pressure in hPa
        T: numpy array, temperature in K
        vmr: numpy array, water vapor mixing ratio

    Output:
        rho: numpy array, density of humid air in kg/m3

    """

    # pressure [hPa], temperature [K], vapor volume mixing ratio (=partial pressure ratio)
    p   = np.array(p)*100.
    T   = np.array(T)
    vmr = np.array(vmr)

    # check that dimensions are the same (1d,2d,3d)
    pd = p.shape
    Td = T.shape
    vd = vmr.shape
    if ((pd != Td) | (vd != Td)):
        raise ValueError("Error [cal_rho_air]: input variables have different dimensions.")

    R   = 8.31447     # ideal gas constant     [J /(mol K)]
    Md  = 0.0289644   # molar mass of dry air  [kg/mol]
    Mv  = 0.0180160   # model mass of water    [kg/mol]
    rho = p*Md/(R*T)*(1-vmr*(1-Mv/Md)) # [kg/m3]

    return rho



def cal_sol_fac(dtime):

    """
    Calculate solar factor that accounts for Sun-Earth distance

    Input:
        dtime: datetime.datetime object

    Output:
        solfac: solar factor

    """

    doy = dtime.timetuple().tm_yday
    eps = 0.01673
    perh= 2.0
    rsun = (1.0 - eps*np.cos(2.0*np.pi*(doy-perh)/365.0))
    solfac = 1.0/(rsun**2)

    return solfac



def cal_sol_ang(julian_day, longitude, latitude, altitude):

    """
    Calculate solar angles - solar zenith angle and solar azimuth angle

    Input:
        julian_day: julian data (day count starting from 0001-01-01)
        longitude: longitude in degree
        latitude: latitude in degree
        altitude: altitude in meter

    Output:
        sza: solar zenith angle
        saa: solar azimuth angle

    """

    dateRef = datetime.datetime(1, 1, 1)
    jdayRef = 1.0

    sza = np.zeros_like(julian_day)
    saa = np.zeros_like(julian_day)

    for i in range(julian_day.size):

        jday = julian_day[i]

        dtime_i = (dateRef + datetime.timedelta(days=jday-jdayRef)).replace(tzinfo=datetime.timezone.utc)

        sza_i = 90.0 - pysolar.solar.get_altitude(latitude[i], longitude[i], dtime_i, elevation=altitude[i])
        if sza_i < 0.0 or sza_i > 90.0:
            sza_i = np.nan
        sza[i] = sza_i

        saa_i = pysolar.solar.get_azimuth(latitude[i], longitude[i], dtime_i, elevation=altitude[i])
        if saa_i >= 0.0:
            if 0.0<=saa_i<=180.0:
                saa_i = 180.0 - saa_i
            elif 180.0<saa_i<=360.0:
                saa_i = 540.0 - saa_i
            else:
                saa_i = np.nan
        elif saa_i < 0.0:
            if -180.0<=saa_i<0.0:
                saa_i = -saa_i + 180.0
            elif -360.0<=saa_i<-180.0:
                saa_i = -saa_i - 180.0
            else:
                saa_i = np.nan
        saa[i] = saa_i

    return sza, saa



def cal_mol_ext(wv0, pz1, pz2):

    """
    Input:
        wv0: wavelength (in microns) --- can be an array
        pz1: numpy array, Pressure of lower layer (hPa)
        pz2: numpy array, Pressure of upper layer (hPa; pz1 > pz2)

    Output:
        tauray: extinction

    Example: calculate Rayleigh optical depth between 37 km (~4 hPa) and sea level (1000 hPa) at 0.5 microns:
    in Python program:
        result=bodhaine(0.5,1000,4)

    Note: If you input an array of wavelengths, the result will also be an
          array corresponding to the Rayleigh optical depth at these wavelengths.
    """

    num = 1.0455996 - 341.29061*wv0**(-2.0) - 0.90230850*wv0**2.0
    den = 1.0 + 0.0027059889*wv0**(-2.0) - 85.968563*wv0**2.0
    tauray = 0.00210966*(num/den)*(pz1-pz2)/1013.25
    return tauray



def cal_ext(cot, cer, dz=1.0, Qe=2.0):

    """
    Calculate extinction (m^-1) from cloud optical thickness and cloud effective radius
    Input:
        cot: float or array, cloud optical thickness
        cer: float or array, cloud effective radius in micro meter (10^-6 m)
    """

    # liquid water path [g/m^2]
    # from equation 7.86 in Petty's book
    #           3*lwp
    # cot = ---------------, where rho is the density of water
    #         2*rho*cer
    lwp  = 2.0/3000.0 * cot * cer

    # liquid water content [g/m^3]
    # assume vertically homogeneous distribution of cloud water
    lwc  = lwp / dz

    # Extinction
    # from equation 7.70 in Petty's book
    #            3*Qe
    # ext = ---------------, where rho is the density of water
    #         4*rho*cer
    ext = 0.75 * Qe * lwc / cer * 1.0e3

    return ext



def cal_r_twostream(tau, a=0.0, g=0.85, mu=1.0):

    """
    Two-stream approximation of reflectance (no absorption)

    Input:
        tau: optical thickness
        a: surface albedo
        g: asymmetry parameter
        mu: cosine of solar zenith angle

    Output:
        Reflectance
    """

    x = 2.0 * mu / (1.0-g) / (1.0-a)
    r = (tau + a*x) / (tau + x)

    return r



def cal_t_twostream(tau, a=0.0, g=0.85, mu=1.0):

    """
    Two-stream approximation of transmittance (no absorption)

    Input:
        a: surface albedo
        g: asymmetry parameter
        mu: cosine of solar zenith angle

    Output:
        Transmittance
    """

    x = 2.0 * mu / (1.0-g) / (1.0-a)
    t = x*(1.0-a) / (tau + x)

    return t



def cal_dist(delta_degree, earth_radius=6378.0):

    """
    Calculate distance from longitude/latitude difference

    Input:
        delta_degree: float or numpy array

    Output:
        dist: float or numpy array, distance in km
    """

    dist = delta_degree/180.0 * (np.pi*earth_radius)

    return dist



def cal_cth_hist(cth):

    """
    Calculate the cloud top height based on the peak of histograms

    Input:
        cth: cloud top height

    Output:
        cth_peak: cloud top height of the peak of histogram
    """

    hist = np.histogram(cth)


    pass

#\---------------------------------------------------------------------------/

if __name__ == '__main__':

    pass<|MERGE_RESOLUTION|>--- conflicted
+++ resolved
@@ -22,13 +22,8 @@
 __all__ = ['all_files', 'check_equal', 'check_equidistant', 'send_email', \
            'nice_array_str', 'h5dset_to_pydict', 'dtime_to_jday', 'jday_to_dtime', \
            'get_data_nc', 'get_data_h4', \
-<<<<<<< HEAD
            'grid_by_extent', 'grid_by_lonlat', 'get_doy_tag', \
            'haversine', 'cal_lonlat_by_dist', 're_extend', 'get_satfile_tag'\
-=======
-           'find_nearest', 'move_correlate', 'grid_by_extent', 'grid_by_lonlat', \
-           'get_doy_tag', 'get_satfile_tag', \
->>>>>>> 7d086d3c
            'download_laads_https', 'download_worldview_rgb'] + \
           ['combine_alt', 'get_lay_index', 'downscale', 'upscale_2d', 'mmr2vmr', \
            'cal_rho_air', 'cal_sol_fac', 'cal_mol_ext', 'cal_ext', \
