import os
import sys
import datetime
import numpy as np
import warnings




__all__ = ['all_files', 'check_equal', 'check_equidistant', 'send_email', \
           'nice_array_str', 'h5dset_to_pydict', 'dtime_to_jday', 'jday_to_dtime', \
           'get_data_nc', 'get_data_h4', \
           'find_nearest', 'move_correlate', \
           'grid_by_extent', 'grid_by_lonlat', 'grid_by_dxdy', \
           'get_doy_tag'] + \
          ['combine_alt', 'get_lay_index', 'downscale', 'upscale_2d', 'mmr2vmr', \
           'cal_rho_air', 'cal_sol_fac', 'cal_mol_ext', 'cal_ext', \
           'cal_r_twostream', 'cal_t_twostream', 'cal_geodesic_dist', 'cal_geodesic_lonlat']


# tools
#/---------------------------------------------------------------------------\

def all_files(root_dir):

    """
    Go through all the subdirectories of the input directory and return all the file paths
    Input:
        root_dir: string, the directory to walk through
    Output:
        allfiles: Python list, all the file paths under the 'root_dir'
    """

    allfiles = []
    for root_dir, dirs, files in os.walk(root_dir):
        for f in files:
            allfiles.append(os.path.join(root_dir, f))

    return sorted(allfiles)



def check_equal(a, b, threshold=1.0e-6):

    """
    Check if two values are equal (or close to each other)
    Input:
        a: integer or float, value of a
        b: integer or float, value of b
    Output:
        boolen, true or false
    """

    if abs(a-b) >= threshold:
        return False
    else:
        return True



def check_equidistant(z, threshold=1.0e-6):

    """
    Check if an array is equidistant (or close to each other)
    Input:
        z: numpy array
    Output:
        boolen, true or false
    """

    if not isinstance(z, np.ndarray):
        msg = '\nError [check_equidistant]: Only support numpy.ndarray.'
        raise ValueError(msg)

    if z.size < 2:
        msg = '\nError [check_equidistant]: Too few data for checking.'
        raise ValueError(msg)
    else:
        dz = z[1:] - z[:-1]

    fac = dz/dz[0]

    if np.abs(fac-1.0).sum() >= (threshold*z.size):
        return False
    else:
        return True



def send_email(
        content=None,             \
        files=None,               \
        receiver='me@hongchen.cz' \
        ):


    """
    Send email using default account er3t@hongchen.cz
    Input:
        content= : string, text content of the email
        files=   : Python list, contains file paths of the email attachments
        receiver=: string, reveiver's email address
    Output:
        None
    """

    import socket
    import smtplib
    from email.mime.text import MIMEText
    from email.mime.multipart import MIMEMultipart
    from email.mime.application import MIMEApplication
    import datetime

    sender_email    = 'er3t@hongchen.cz'
    sender_password = 'er3t@cuboulder'

    msg = MIMEMultipart()
    msg['Subject'] = '%s@%s: %s' % (os.getlogin(), socket.gethostname(), sys.argv[0])
    msg['From']    = 'er3t'
    msg['To']      = receiver

    if content is None:
        content = 'No message.'
    msg_detl = 'Details:\nName: %s/%s\nPID: %d\nTime: %s' % (os.getcwd(), sys.argv[0], os.getpid(), datetime.datetime.now().strftime('%Y-%m-%d %H:%M:%S'))
    msg_body = '%s\n\n%s\n' % (content, msg_detl)
    msg.attach(MIMEText(msg_body))

    for fname in files or []:
        with open(fname, 'rb') as f:
            part = MIMEApplication(f.read(), Name=os.path.basename(fname))
        part['Content-Disposition'] = 'attachment; filename="%s"' % os.path.basename(fname)
        msg.attach(part)

    try:
        server = smtplib.SMTP('mail.hongchen.cz', port=587)
        server.ehlo()
        server.starttls()
        server.login(sender_email, sender_password)
        server.sendmail(sender_email, [receiver], msg.as_string())
        server.quit()
    except:
        raise OSError("Error [send_email]: Failed to send the email.")



def nice_array_str(array1d, numPerLine=6):

    """
    Covert 1d array to string
    Input:
        array1d: numpy array, 1d array to be converted to string
    Output:
        converted string
    """

    if array1d.ndim > 1:
        raise ValueError('Error [nice_array_str]: Only support 1-D array.')

    niceString = ''
    numLine    = array1d.size // numPerLine
    numRest    = array1d.size  % numPerLine

    for iLine in range(numLine):
        lineS = ''
        for iNum in range(numPerLine):
            lineS += '  %12g' % array1d[iLine*numPerLine + iNum]
        lineS += '\n'
        niceString += lineS
    if numRest != 0:
        lineS = ''
        for iNum in range(numRest):
            lineS += '  %12g' % array1d[numLine*numPerLine + iNum]
        lineS += '\n'
        niceString += lineS

    return niceString



def h5dset_to_pydict(dset):

    """
    Retreive information about the H5 dataset and
    store them into a Python dictionary
    e.g.,
    The dataset dset = f['mean/f_down'] can be converted into
    variable = {
                'data' : f_down    ,                # numpy.array
                'units': 'W/m^2/nm',                # string
                'name' : 'Global downwelling flux'  # string
    }
    """

    data = {}

    for var in dset.attrs.keys():
        data[var]  = dset.attrs[var]

    data['data']  = dset[...]

    return data



def dtime_to_jday(dtime):

    """
    Purpose: convert regular date and time (Python <datetime.datetime> object) to julian day (referenced to 0001-01-01)
    Input:
        dtime: Python <datetime.datetime> object
    Output:
        jday: julian day (float number)
    """

    jday = (dtime - datetime.datetime(1, 1, 1)).total_seconds()/86400.0 + 1.0

    return jday



def jday_to_dtime(jday):

    """
    Purpose: convert julian day (referenced to 0001-01-01) to regular date and time (Python <datetime.datetime> object)
    Input:
        jday: julian day (float number)
    Output:
        dtime: Python <datetime.datetime> object
    """

    dtime = datetime.datetime(1, 1, 1) + datetime.timedelta(seconds=np.round(((jday-1)*86400.0), decimals=0))

    return dtime



def get_data_nc(nc_dset, nan=True):

    nc_dset.set_auto_maskandscale(True)
    data  = nc_dset[:]

    if nan:
        data.filled(fill_value=np.nan)

    return data



def get_data_h4(hdf_dset, nan=True):

    attrs = hdf_dset.attributes()
    data  = hdf_dset[:]

    if 'scale_factor' in attrs:
        data = data * attrs['scale_factor']

    if 'add_offset' in attrs:
        data = data + attrs['add_offset']

    if '_FillValue' in attrs and nan:
        _FillValue = np.float64(attrs['_FillValue'])
        data[data == _FillValue] = np.nan

    return data



def move_correlate(data0, data, Ndx=5, Ndy=5):

    try:
        from scipy import stats
    except ImportError:
        msg = '\nError [move_correlate]: `scipy` installation is required.'
        raise ImportError(msg)

    Nx, Ny = data.shape
    x = np.arange(Nx, dtype=np.int32)
    y = np.arange(Ny, dtype=np.int32)
    xx, yy = np.meshgrid(x, y, indexing='ij')

    xx0 = xx.copy()
    yy0 = yy.copy()
    valid = np.ones((Nx, Ny), dtype=np.int32)

    corr_coef = np.zeros((2*Ndx+1, 2*Ndy+1), dtype=np.float64)
    dxx = np.arange(-Ndx, Ndx+1)
    dyy = np.arange(-Ndy, Ndy+1)

    for idx, dx in enumerate(dxx):
        xx_ = xx + dx
        valid[xx_< 0 ] = 0
        valid[xx_>=Nx] = 0
        for idy, dy in enumerate(dyy):
            yy_ = yy + dy
            valid[yy_< 0 ] = 0
            valid[yy_>=Ny] = 0

            logic = (valid == 1)
            data0_ = data0[xx0[logic], yy0[logic]]
            data_  = data[xx_[logic], yy_[logic]]

            corr_coef[idx, idy] = stats.pearsonr(data0_, data_)[0]

    indices = np.unravel_index(np.argmax(corr_coef, axis=None), corr_coef.shape)

    offset_dx = -dxx[indices[0]]
    offset_dy = -dyy[indices[1]]

    return offset_dx, offset_dy



def find_nearest(x_raw, y_raw, data_raw, x_out, y_out, Ngrid_limit=1, fill_value=np.nan):

    """
    Use scipy.spatial.KDTree to perform fast nearest gridding

    References:
        https://docs.scipy.org/doc/scipy/reference/generated/scipy.spatial.KDTree.html
        https://docs.scipy.org/doc/scipy/reference/generated/scipy.spatial.KDTree.query.html

    Inputs:
        x_raw: x position of raw data
        y_raw: y position of raw data
        data_raw: value of raw data
        x_out: x position of the data (e.g., x of data to be gridded)
        y_out: y position of the data (e.g., y of data to be gridded)
        Ngrid_limit=<1>=: number of grids for defining "too far"
        fill_value=<np.nan>: fill-in value for the data that is "too far" away from raw data

    Output:
        data_out: gridded data
    """

    try:
        from scipy.spatial import KDTree
    except ImportError:
        msg = 'Error [find_nearest]: `scipy` installation is required.'
        raise ImportError(msg)

    # only support output at maximum dimension of 2
    #/----------------------------------------------------------------------------\#
    if x_out.ndim > 2:
        msg = '\nError [find_nearest]: Only supports <x_out.ndim<=2> and <y_out.ndim<=2>.'
        raise ValueError(msg)
    #\----------------------------------------------------------------------------/#


    # preprocess raw data
    #/----------------------------------------------------------------------------\#
    x = np.array(x_raw).ravel()
    y = np.array(y_raw).ravel()
    data = np.array(data_raw).ravel()

    logic_valid = (~np.isnan(x)) & (~np.isnan(y)) & (~np.isnan(data))
    x = x[logic_valid]
    y = y[logic_valid]
    data = data[logic_valid]
    #\----------------------------------------------------------------------------/#


    # create KDTree
    #/----------------------------------------------------------------------------\#
    points = np.transpose(np.vstack((x, y)))
    tree_xy = KDTree(points)
    #\----------------------------------------------------------------------------/#


    # search KDTree for the nearest neighbor
    #/----------------------------------------------------------------------------\#
    points_query = np.transpose(np.vstack((x_out.ravel(), y_out.ravel())))
    dist_xy, indices_xy = tree_xy.query(points_query, workers=-1)
    indices_xy[indices_xy>=data.size] = -1

    dist_out = dist_xy.reshape(x_out.shape)
    data_out = data[indices_xy].reshape(x_out.shape)
    #\----------------------------------------------------------------------------/#


    # use fill value to fill in grids that are "two far"* away from raw data
    #   * by default 1 grid away is defined as "too far"
    #/----------------------------------------------------------------------------\#
    if Ngrid_limit is None:

        logic_out = np.repeat(False, data_out.size).reshape(x_out.shape)

    else:

        dx = np.zeros_like(x_out, dtype=np.float64)
        dy = np.zeros_like(y_out, dtype=np.float64)

        dx[1:, ...] = x_out[1:, ...] - x_out[:-1, ...]
        dx[0, ...]  = dx[1, ...]

        dy[..., 1:] = y_out[..., 1:] - y_out[..., :-1]
        dy[..., 0]  = dy[..., 1]

        dist_limit = np.sqrt((dx*Ngrid_limit)**2+(dy*Ngrid_limit)**2)
        logic_out = (dist_out>dist_limit)

    logic_out = logic_out | (indices_xy.reshape(data_out.shape)==indices_xy.size) | (indices_xy.reshape(data_out.shape)==-1)
    data_out[logic_out] = fill_value
    #\----------------------------------------------------------------------------/#

    return data_out



def grid_by_extent(lon, lat, data, extent=None, NxNy=None, method='nearest', fill_value=0.0, Ngrid_limit=1):

    """
    Grid irregular data into a regular grid by input 'extent' (westmost, eastmost, southmost, northmost)
    Input:
        lon: numpy array, input longitude to be gridded
        lat: numpy array, input latitude to be gridded
        data: numpy array, input data to be gridded
        extent=: Python list, [westmost, eastmost, southmost, northmost]
        NxNy=: Python list, [Nx, Ny], lon_2d = np.linspace(westmost, eastmost, Nx)
                                      lat_2d = np.linspace(southmost, northmost, Ny)
    Output:
        lon_2d : numpy array, gridded longitude
        lat_2d : numpy array, gridded latitude
        data_2d: numpy array, gridded data
    How to use:
        After read in the longitude latitude and data into lon0, lat0, data0
        lon, lat, data = grid_by_extent(lon0, lat0, data0, extent=[10, 15, 10, 20])
    """

    try:
        from scipy import interpolate
    except ImportError:
        msg = '\nError [grid_by_extent]: `scipy` installation is required.'
        raise ImportError(msg)

    # flatten lon/lat/data
    #/----------------------------------------------------------------------------\#
    lon = np.array(lon).ravel()
    lat = np.array(lat).ravel()
    data = np.array(data).ravel()
    #\----------------------------------------------------------------------------/#

    if extent is None:
        extent = [lon.min(), lon.max(), lat.min(), lat.max()]
    else:
        extent = np.float_(np.array(extent))

    if NxNy is None:
        xy = (extent[1]-extent[0])*(extent[3]-extent[2])
        N0 = np.sqrt(lon.size/xy)

        Nx = int(N0*(extent[1]-extent[0]))
        if Nx%2 == 1:
            Nx += 1

        Ny = int(N0*(extent[3]-extent[2]))
        if Ny%2 == 1:
            Ny += 1
    else:
        Nx, Ny = NxNy

    lon_1d0 = np.linspace(extent[0], extent[1], Nx+1)
    lat_1d0 = np.linspace(extent[2], extent[3], Ny+1)

    lon_1d = (lon_1d0[1:]+lon_1d0[:-1])/2.0
    lat_1d = (lat_1d0[1:]+lat_1d0[:-1])/2.0

    lat_2d, lon_2d = np.meshgrid(lat_1d, lon_1d)

    points   = np.transpose(np.vstack((lon, lat)))

    if method == 'nearest':
        data_2d = find_nearest(lon, lat, data, lon_2d, lat_2d, fill_value=np.nan, Ngrid_limit=Ngrid_limit)
    else:
        data_2d = interpolate.griddata(points, data, (lon_2d, lat_2d), method=method, fill_value=np.nan)

    logic = np.isnan(data_2d)
    data_2d[logic] = fill_value

    return lon_2d, lat_2d, data_2d



def grid_by_lonlat(lon, lat, data, lon_1d=None, lat_1d=None, method='nearest', fill_value=0.0, Ngrid_limit=1):

    """
    Grid irregular data into a regular grid by input longitude and latitude
    Input:
        lon: numpy array, input longitude to be gridded
        lat: numpy array, input latitude to be gridded
        data: numpy array, input data to be gridded
        lon_1d=: numpy array, the longitude of the grids
        lat_1d=: numpy array, the latitude of the grids
    Output:
        lon_2d : numpy array, gridded longitude
        lat_2d : numpy array, gridded latitude
        data_2d: numpy array, gridded data
    How to use:
        After read in the longitude latitude and data into lon0, lat0, data0
        lon, lat, data = grid_by_lonlat(lon0, lat0, data0, lon_1d=np.linspace(10.0, 15.0, 100), lat_1d=np.linspace(10.0, 20.0, 100))
    """

    try:
        from scipy import interpolate
    except ImportError:
        msg = '\nError [grid_by_lonlat]: `scipy` installation is required.'
        raise ImportError(msg)

    # flatten lon/lat/data
    #/----------------------------------------------------------------------------\#
    lon = np.array(lon).ravel()
    lat = np.array(lat).ravel()
    data = np.array(data).ravel()
    #\----------------------------------------------------------------------------/#

    if lon_1d is None or lat_1d is None:

        extent = [lon.min(), lon.max(), lat.min(), lat.max()]

        xy = (extent[1]-extent[0])*(extent[3]-extent[2])
        N0 = np.sqrt(lon.size/xy)

        Nx = int(N0*(extent[1]-extent[0]))
        if Nx%2 == 1:
            Nx += 1

        Ny = int(N0*(extent[3]-extent[2]))
        if Ny%2 == 1:
            Ny += 1

        lon_1d0 = np.linspace(extent[0], extent[1], Nx+1)
        lat_1d0 = np.linspace(extent[2], extent[3], Ny+1)

        lon_1d = (lon_1d0[1:]+lon_1d0[:-1])/2.0
        lat_1d = (lat_1d0[1:]+lat_1d0[:-1])/2.0

    lat_2d, lon_2d = np.meshgrid(lat_1d, lon_1d)

    points   = np.transpose(np.vstack((lon, lat)))

    if method == 'nearest':
        data_2d = find_nearest(lon, lat, data, lon_2d, lat_2d, fill_value=np.nan, Ngrid_limit=Ngrid_limit)
    else:
        data_2d = interpolate.griddata(points, data, (lon_2d, lat_2d), method=method, fill_value=np.nan)

    logic = np.isnan(data_2d)
    data_2d[logic] = fill_value

    return lon_2d, lat_2d, data_2d



def grid_by_dxdy(lon, lat, data, extent=None, dx=None, dy=None, method='nearest', mode='min', fill_value=0.0, Ngrid_limit=1, R_earth=er3t.common.params['earth_radius']):

    """
    Grid irregular data into a regular xy grid by input 'extent' (westmost, eastmost, southmost, northmost)
    Input:
        lon: numpy array, input longitude to be gridded
        lat: numpy array, input latitude to be gridded
        data: numpy array, input data to be gridded
        extent=: Python list, [westmost, eastmost, southmost, northmost]
        dx=: float, zonal spatial resolution in meter
        dy=: float, meridional spatial resolution in meter
    Output:
        lon_2d : numpy array, gridded longitude
        lat_2d : numpy array, gridded latitude
        data_2d: numpy array, gridded data
    How to use:
        After read in the longitude latitude and data into lon0, lat0, data0
        lon, lat, data = grid_by_dxdy(lon0, lat0, data0, dx=250.0, dy=250.0)
    """

    try:
        from scipy import interpolate
    except ImportError:
        msg = '\nError [grid_by_dxdy]: `scipy` installation is required.'
        raise ImportError(msg)

    # flatten lon/lat/data
    #/----------------------------------------------------------------------------\#
    lon = np.array(lon).ravel()
    lat = np.array(lat).ravel()
    data = np.array(data).ravel()
    #\----------------------------------------------------------------------------/#


    # get extent
    #/----------------------------------------------------------------------------\#
    if extent is None:
        extent = [np.nanmin(lon), np.nanmax(lon), np.nanmin(lat), np.nanmax(lat)]
    else:
        extent = np.float_(np.array(extent))
    #\----------------------------------------------------------------------------/#


    # dist_x and dist_y
    #/----------------------------------------------------------------------------\#
<<<<<<< HEAD
    lon0 = [extent[0], extent[0]]
    lat0 = [extent[2], extent[3]]
    lon1 = [extent[1], extent[1]]
    lat1 = [extent[2], extent[3]]
    dist_x = cal_geodesic_dist(lon0, lat0, lon1, lat1).min()
=======
    if mode == 'min':
        dist_x = np.abs(extent[1]-extent[0])/180.0*np.pi*R_earth*np.cos(np.deg2rad(np.abs(extent[2:]).max()))*1000.0
    elif mode == 'max':
        dist_x = np.abs(extent[1]-extent[0])/180.0*np.pi*R_earth*np.cos(np.deg2rad(np.abs(extent[2:]).min()))*1000.0
>>>>>>> b8187141

    lon0 = [extent[0], extent[1]]
    lat0 = [extent[2], extent[2]]
    lon1 = [extent[0], extent[1]]
    lat1 = [extent[3], extent[3]]
<<<<<<< HEAD
    dist_y = cal_geodesic_dist(lon0, lat0, lon1, lat1).min()
=======
    dist_y = er3t.util.cal_geodesic_dist(lon0, lat0, lon1, lat1).max()
>>>>>>> b8187141
    #\----------------------------------------------------------------------------/#


    # get Nx/Ny and dx/dy
    #/----------------------------------------------------------------------------\#
    if dx is None or dy is None:

        # Nx and Ny
        #/----------------------------------------------------------------------------\#
        xy = (extent[1]-extent[0])*(extent[3]-extent[2])
        N0 = np.sqrt(lon.size/xy)
        Nx = int(N0*(extent[1]-extent[0]))
        Ny = int(N0*(extent[3]-extent[2]))
        #\----------------------------------------------------------------------------/#

        # dx and dy
        #/----------------------------------------------------------------------------\#
        dx = dist_x / Nx
        dy = dist_y / Ny
        #\----------------------------------------------------------------------------/#

    else:

        Nx = int(dist_x // dx)
        Ny = int(dist_y // dy)
    #\----------------------------------------------------------------------------/#


    # get west-most lon_1d/lat_1d
    #/----------------------------------------------------------------------------\#
    lon_1d = np.repeat(extent[0], Ny)
    lat_1d = np.repeat(extent[2], Ny)
    for i in range(1, Ny):
        lon_1d[i], lat_1d[i] = cal_geodesic_lonlat(lon_1d[i-1], lat_1d[i-1], dy, 0.0)
    #\----------------------------------------------------------------------------/#


    # get lon_2d/lat_2d
    #/----------------------------------------------------------------------------\#
    lon_2d = np.zeros((Nx, Ny), dtype=np.float64)
    lat_2d = np.zeros((Nx, Ny), dtype=np.float64)
    lon_2d[0, :] = lon_1d
    lat_2d[0, :] = lat_1d
    for i in range(1, Nx):
        lon_2d[i, :], lat_2d[i, :] = cal_geodesic_lonlat(lon_2d[i-1, :], lat_2d[i-1, :], dx, 90.0)
    #\----------------------------------------------------------------------------/#


    # gridding
    #/----------------------------------------------------------------------------\#
    points   = np.transpose(np.vstack((lon, lat)))

    if method == 'nearest':
        data_2d = find_nearest(lon, lat, data, lon_2d, lat_2d, fill_value=np.nan, Ngrid_limit=Ngrid_limit)
    else:
        data_2d = interpolate.griddata(points, data, (lon_2d, lat_2d), method=method, fill_value=np.nan)

    logic = np.isnan(data_2d)
    data_2d[logic] = fill_value

    return lon_2d, lat_2d, data_2d
    #\----------------------------------------------------------------------------/#



def get_doy_tag(date, day_interval=8):

    """
    Get day of year tag, e.g., 078, for a given day
    Input:
        date: datetime/date object, e.g., datetime.datetime(2000, 1, 1)
    Output:
        doy_tag: string, closest day of the year, e.g. '097'
    """

    doy = date.timetuple().tm_yday

    day_total = datetime.datetime(date.year, 12, 31).timetuple().tm_yday

    doys = np.arange(1, day_total+1, day_interval)

    doy_tag = '%3.3d' % doys[np.argmin(np.abs(doys-doy))]

    return doy_tag



<<<<<<< HEAD
=======
def get_satfile_tag(
             date,
             lon,
             lat,
             satellite='aqua',
             instrument='modis',
             server='https://ladsweb.modaps.eosdis.nasa.gov',
             local='./',
             verbose=False):

    """
    Get filename tag/overpass information for standard products.
    Currently supported satellites/instruments are:
    Aqua/MODIS, Terra/MODIS, SNPP/VIIRS, NOAA-20/VIIRS.

    Input:
        date: Python datetime.datetime object
        lon : longitude of, e.g. flight track
        lat : latitude of, e.g. flight track
        satellite=: default "aqua", can also change to "terra", 'snpp', 'noaa20'
        instrument=: default "modis", can also change to "viirs"
        server=: string, data server
        fdir_prefix=: string, data directory on NASA server
        verbose=: Boolen type, verbose tag
    output:
        filename_tags: Python list of file name tags
    """

    # check cartopy and matplotlib
    #/----------------------------------------------------------------------------\#
    try:
        import cartopy.crs as ccrs
    except ImportError:
        msg = '\nError [get_satfile_tag]: Please install <cartopy> to proceed.'
        raise ImportError(msg)

    try:
        import matplotlib.path as mpl_path
    except ImportError:
        msg = '\nError [get_satfile_tag]: Please install <matplotlib> to proceed.'
        raise ImportError(msg)
    #\----------------------------------------------------------------------------/#


    # check satellite and instrument
    #/----------------------------------------------------------------------------\#
    if instrument.lower() == 'modis' and (satellite.lower() in ['aqua', 'terra']):
        instrument = instrument.upper()
        satellite  = satellite.lower().title()
    elif instrument.lower() == 'viirs' and (satellite.lower() in ['noaa20', 'snpp']):
        instrument = instrument.upper()
        satellite  = satellite.upper()
    else:
        msg = 'Error [get_satfile_tag]: Currently do not support <%s> onboard <%s>.' % (instrument, satellite)
        raise NameError(msg)
    #\----------------------------------------------------------------------------/#


    # check login
    #/----------------------------------------------------------------------------\#
    try:
        username = os.environ['EARTHDATA_USERNAME']
        password = os.environ['EARTHDATA_PASSWORD']
    except:
        msg = '\nError [get_satfile_tag]: cannot find environment variables \'EARTHDATA_USERNAME\' and \'EARTHDATA_PASSWORD\'.'
        raise OSError(msg)
    #\----------------------------------------------------------------------------/#


    # generate satellite filename on LAADS DAAC server
    #/----------------------------------------------------------------------------\#
    vname  = '%s|%s' % (satellite, instrument)
    date_s = date.strftime('%Y-%m-%d')
    fnames_server = {
        'Aqua|MODIS'  : '%s/archive/geoMeta/61/AQUA/%4.4d/MYD03_%s.txt'           % (server, date.year, date_s),
        'Terra|MODIS' : '%s/archive/geoMeta/61/TERRA/%4.4d/MOD03_%s.txt'          % (server, date.year, date_s),
        'NOAA20|VIIRS': '%s/archive/geoMetaVIIRS/5200/NOAA-20/%4.4d/VJ103MOD_%s.txt' % (server, date.year, date_s),
        'SNPP|VIIRS'  : '%s/archive/geoMetaVIIRS/5110/NPP/%4.4d/VNP03MOD_%s.txt'   % (server, date.year, date_s),
        }
    fname_server = fnames_server[vname]
    #\----------------------------------------------------------------------------/#


    # convert longitude in [-180, 180] range
    # since the longitude in GeoMeta dataset is in the range of [-180, 180]
    #/----------------------------------------------------------------------------\#
    lon[lon>180.0] -= 360.0
    logic = (lon>=-180.0)&(lon<=180.0) & (lat>=-90.0)&(lat<=90.0)
    lon   = lon[logic]
    lat   = lat[logic]
    #\----------------------------------------------------------------------------/#


    # try to access the server
    #/----------------------------------------------------------------------------\#

    # try to get information from local
    # check two locations:
    #   1) <tmp-data/satfile> directory under er3t main directory
    #   2) current directory;
    #/--------------------------------------------------------------\#
    fdir_satfile_tmp = '%s/satfile' % er3t.common.fdir_data_tmp
    if not os.path.exists(fdir_satfile_tmp):
        os.makedirs(fdir_satfile_tmp)

    fname_local1 = os.path.abspath('%s/%s' % (fdir_satfile_tmp, os.path.basename(fname_server)))
    fname_local2 = os.path.abspath('%s/%s' % (local           , os.path.basename(fname_server)))

    if os.path.exists(fname_local1):
        with open(fname_local1, 'r') as f_:
            content = f_.read()

    elif os.path.exists(fname_local2):
        os.system('cp %s %s' % (fname_local2, fname_local1))
        with open(fname_local2, 'r') as f_:
            content = f_.read()
    #\--------------------------------------------------------------/#

    else:

        # get information from server
        #/--------------------------------------------------------------\#
        try:
            with requests.Session() as session:
                session.auth = (username, password)
                r1     = session.request('get', fname_server)
                r      = session.get(r1.url, auth=(username, password))
        except:
            msg = '\nError [get_satfile_tag]: cannot access <%s>.' % fname_server
            raise OSError(msg)

        if r.ok:
            content = r.content.decode('utf-8')
        else:
            msg = '\nError [get_satfile_tag]: failed to retrieve information from <%s>.' % fname_server
            raise OSError(msg)
        #\--------------------------------------------------------------/#
    #\----------------------------------------------------------------------------/#

    # extract granule information from <content>
    # after the following session, granule information will be stored under <data>
    # data['GranuleID'].decode('UTF-8') to get the file name of MODIS granule
    # data['StartDateTime'].decode('UTF-8') to get the time stamp of MODIS granule
    # variable names can be found through
    # print(data.dtype.names)
    #/----------------------------------------------------------------------------\#

    if vname in ['Aqua|MODIS', 'Terra|MODIS']:
        dtype = ['|S41', '|S1','<f8','<f8','<f8','<f8','<f8','<f8','<f8','<f8']
    elif vname in ['NOAA20|VIIRS', 'SNPP|VIIRS']:
        dtype = ['|S43', '|S1','<f8','<f8','<f8','<f8','<f8','<f8','<f8','<f8']
    usecols = (0, 4, 9, 10, 11, 12, 13, 14, 15, 16)

    #\----------------------------------------------------------------------------/#
    # LAADS DAAC servers are known to cause some issues occasionally while
    # accessing the metadata. We will attempt to read the txt file online directly
    # on the server but as a backup, we will download the txt file locally and
    # access the data there
    #/----------------------------------------------------------------------------\#
    try:
        data  = np.genfromtxt(StringIO(content), delimiter=',', skip_header=2, names=True, dtype=dtype, invalid_raise=False, loose=True, usecols=usecols)
    except ValueError:

        msg = '\nError [get_satfile_tag]: failed to retrieve information from <%s>.\nAttempting to download the file to access the data...\n' % fname_server
        print(msg)

        try:
            token = os.environ['EARTHDATA_TOKEN']
        except KeyError:
            token = 'aG9jaDQyNDA6YUc5dVp5NWphR1Z1TFRGQVkyOXNiM0poWkc4dVpXUjE6MTYzMzcyNTY5OTplNjJlODUyYzFiOGI3N2M0NzNhZDUxYjhiNzE1ZjUyNmI1ZDAyNTlk'

            msg = '\nWarning [download_laads_https]: Please get a token by following the instructions at\nhttps://ladsweb.modaps.eosdis.nasa.gov/learn/download-files-using-laads-daac-tokens\nThen add the following to the source file of your shell, e.g. \'~/.bashrc\'(Unix) or \'~/.zshrc\'(Mac),\nexport EARTHDATA_TOKEN="XXXXXXXXXXXXXXXXXXXXXXXXXXXXXXXX"\n'
            warnings.warn(msg)

        try:
            command = "wget -e robots=off -m -np -R .html,.tmp -nH --cut-dirs=3 {} --header \"Authorization: Bearer {}\" -O {}".format(fname_server, token, fname_local1)
            os.system(command)
            with open(fname_local1, 'r') as f_:
                content = f_.read()
            data = np.genfromtxt(StringIO(content), delimiter=',', skip_header=2, names=True, dtype=dtype, invalid_raise=False, loose=True, usecols=usecols)
        except ValueError:
            msg = '\nError [get_satfile_tag]: failed to retrieve information from <%s>.\nThis is likely an issue with LAADS DAAC servers, please try downloading the files manually or try again later.\n' % fname_server
            raise OSError(msg)

    #\----------------------------------------------------------------------------/#
    # loop through all the "MODIS granules" constructed through four corner points
    # and find which granules contain the input data
    #/----------------------------------------------------------------------------\#
    Ndata = data.size
    filename_tags = []
    proj_ori = ccrs.PlateCarree()
    for i in range(Ndata):

        line = data[i]
        xx0  = np.array([line['GRingLongitude1'], line['GRingLongitude2'], line['GRingLongitude3'], line['GRingLongitude4'], line['GRingLongitude1']])
        yy0  = np.array([line['GRingLatitude1'] , line['GRingLatitude2'] , line['GRingLatitude3'] , line['GRingLatitude4'] , line['GRingLatitude1']])

        if (abs(xx0[0]-xx0[1])>180.0) | (abs(xx0[0]-xx0[2])>180.0) | \
           (abs(xx0[0]-xx0[3])>180.0) | (abs(xx0[1]-xx0[2])>180.0) | \
           (abs(xx0[1]-xx0[3])>180.0) | (abs(xx0[2]-xx0[3])>180.0):

            xx0[xx0<0.0] += 360.0

        # roughly determine the center of granule
        #/----------------------------------------------------------------------------\#
        xx = xx0[:-1]
        yy = yy0[:-1]
        center_lon = xx.mean()
        center_lat = yy.mean()
        #\----------------------------------------------------------------------------/#

        # find the precise center point of MODIS granule
        #/----------------------------------------------------------------------------\#
        proj_tmp   = ccrs.Orthographic(central_longitude=center_lon, central_latitude=center_lat)
        LonLat_tmp = proj_tmp.transform_points(proj_ori, xx, yy)[:, [0, 1]]
        center_xx  = LonLat_tmp[:, 0].mean(); center_yy = LonLat_tmp[:, 1].mean()
        center_lon, center_lat = proj_ori.transform_point(center_xx, center_yy, proj_tmp)
        #\----------------------------------------------------------------------------/#

        proj_new = ccrs.Orthographic(central_longitude=center_lon, central_latitude=center_lat)
        LonLat_in = proj_new.transform_points(proj_ori, lon, lat)[:, [0, 1]]
        LonLat_modis  = proj_new.transform_points(proj_ori, xx0, yy0)[:, [0, 1]]

        modis_granule  = mpl_path.Path(LonLat_modis, closed=True)
        pointsIn       = modis_granule.contains_points(LonLat_in)
        percentIn      = float(pointsIn.sum()) * 100.0 / float(pointsIn.size)
        if pointsIn.sum()>0 and data[i]['DayNightFlag'].decode('UTF-8')=='D':
            filename = data[i]['GranuleID'].decode('UTF-8')
            filename_tag = '.'.join(filename.split('.')[1:3])
            filename_tags.append(filename_tag)

    #\----------------------------------------------------------------------------/#
    return filename_tags



def get_nrt_satfile_tag(
             date,
             lon,
             lat,
             satellite='aqua',
             instrument='modis',
             server='https://nrt3.modaps.eosdis.nasa.gov/api/v2/content',
             local='./',
             verbose=False):

    """
    Get filename tag/overpass information for Near Real Time (NRT) products.
    Currently supported satellites/instruments are:
    Aqua/MODIS, Terra/MODIS, SNPP/VIIRS, NOAA-20/VIIRS.

    Input:
        date: Python datetime.datetime object
        lon : longitude of, e.g. flight track
        lat : latitude of, e.g. flight track
        satellite=: default "aqua", can also change to "terra", 'snpp', 'noaa20'
        instrument=: default "modis", can also change to "viirs"
        server=: string, data server
        fdir_prefix=: string, data directory on NASA server
        verbose=: Boolen type, verbose tag
    output:
        filename_tags: Python list of file name tags
    """

    # check cartopy and matplotlib
    #/----------------------------------------------------------------------------\#
    try:
        import cartopy.crs as ccrs
    except ImportError:
        msg = '\nError [get_satfile_tag]: Please install <cartopy> to proceed.'
        raise ImportError(msg)

    try:
        import matplotlib.path as mpl_path
    except ImportError:
        msg = '\nError [get_satfile_tag]: Please install <matplotlib> to proceed.'
        raise ImportError(msg)
    #\----------------------------------------------------------------------------/#


    # check satellite and instrument
    #/----------------------------------------------------------------------------\#
    if instrument.lower() == 'modis' and (satellite.lower() in ['aqua', 'terra']):
        instrument = instrument.upper()
        satellite  = satellite.lower().title()
    elif instrument.lower() == 'viirs' and (satellite.lower() in ['noaa20', 'snpp']):
        instrument = instrument.upper()
        satellite  = satellite.upper()
    else:
        msg = 'Error [get_satfile_tag]: Currently do not support <%s> onboard <%s>.' % (instrument, satellite)
        raise NameError(msg)
    #\----------------------------------------------------------------------------/#


    # check login
    #/----------------------------------------------------------------------------\#
    try:
        username = os.environ['EARTHDATA_USERNAME']
        password = os.environ['EARTHDATA_PASSWORD']
    except:
        msg = '\nError [get_satfile_tag]: cannot find environment variables \'EARTHDATA_USERNAME\' and \'EARTHDATA_PASSWORD\'.'
        raise OSError(msg)
    #\----------------------------------------------------------------------------/#


    # generate satellite filename on LAADS DAAC server
    #/----------------------------------------------------------------------------\#
    vname  = '%s|%s' % (satellite, instrument)
    date_s = date.strftime('%Y-%m-%d')
    fnames_server = {
        'Aqua|MODIS'  : '%s/archives/geoMetaMODIS/61/AQUA/%4.4d/MYD03_%s.txt'           % (server, date.year, date_s),
        'Terra|MODIS' : '%s/archives/geoMetaMODIS/61/TERRA/%4.4d/MOD03_%s.txt'          % (server, date.year, date_s),
        'NOAA20|VIIRS': '%s/archives/geoMetaVIIRS/5201/NOAA-20/%4.4d/VJ103MOD_NRT_%s.txt' % (server, date.year, date_s),
        'SNPP|VIIRS'  : '%s/archives/geoMetaVIIRS/5200/NPP/%4.4d/VNP03MOD_NRT_%s.txt'   % (server, date.year, date_s),
        }
    fname_server = fnames_server[vname]
    #\----------------------------------------------------------------------------/#


    # convert longitude in [-180, 180] range
    # since the longitude in GeoMeta dataset is in the range of [-180, 180]
    #/----------------------------------------------------------------------------\#
    lon[lon>180.0] -= 360.0
    logic = (lon>=-180.0)&(lon<=180.0) & (lat>=-90.0)&(lat<=90.0)
    lon   = lon[logic]
    lat   = lat[logic]
    #\----------------------------------------------------------------------------/#


    # try to access the server
    #/----------------------------------------------------------------------------\#

    # try to get information from local
    # check two locations:
    #   1) <tmp-data/satfile> directory under er3t main directory
    #   2) current directory;
    #/--------------------------------------------------------------\#
    fdir_satfile_tmp = '%s/satfile' % er3t.common.fdir_data_tmp
    if not os.path.exists(fdir_satfile_tmp):
        os.makedirs(fdir_satfile_tmp)

    fname_local1 = os.path.abspath('%s/%s' % (fdir_satfile_tmp, os.path.basename(fname_server)))
    fname_local2 = os.path.abspath('%s/%s' % (local           , os.path.basename(fname_server)))

    if os.path.exists(fname_local1):
        with open(fname_local1, 'r') as f_:
            content = f_.read()

    elif os.path.exists(fname_local2):
        os.system('cp %s %s' % (fname_local2, fname_local1))
        with open(fname_local2, 'r') as f_:
            content = f_.read()
    #\--------------------------------------------------------------/#

    else:

        # get information from server
        #/--------------------------------------------------------------\#
        try:
            with requests.Session() as session:
                session.auth = (username, password)
                r1     = session.request('get', fname_server)
                r      = session.get(r1.url, auth=(username, password))
        except:
            msg = '\nError [get_satfile_tag]: cannot access <%s>.' % fname_server
            raise OSError(msg)

        if r.ok:
            content = r.content.decode('utf-8')
        else:
            msg = '\nError [get_satfile_tag]: failed to retrieve information from <%s>.' % fname_server
            raise OSError(msg)
        #\--------------------------------------------------------------/#
    #\----------------------------------------------------------------------------/#

    # extract granule information from <content>
    # after the following session, granule information will be stored under <data>
    # data['GranuleID'].decode('UTF-8') to get the file name of MODIS granule
    # data['StartDateTime'].decode('UTF-8') to get the time stamp of MODIS granule
    # variable names can be found through
    # print(data.dtype.names)
    #/----------------------------------------------------------------------------\#

    if vname in ['Aqua|MODIS', 'Terra|MODIS']:
        dtype = ['|S41', '|S1','<f8','<f8','<f8','<f8','<f8','<f8','<f8','<f8']
    elif vname in ['NOAA20|VIIRS', 'SNPP|VIIRS']:
        dtype = ['|S43', '|S1','<f8','<f8','<f8','<f8','<f8','<f8','<f8','<f8']
    usecols = (0, 4, 9, 10, 11, 12, 13, 14, 15, 16)

    #\----------------------------------------------------------------------------/#
    # LAADS DAAC servers are known to cause some issues occasionally while
    # accessing the metadata. We will attempt to read the txt file online directly
    # on the server but as a backup, we will download the txt file locally and
    # access the data there
    #/----------------------------------------------------------------------------\#
    try:
        data  = np.genfromtxt(StringIO(content), delimiter=',', skip_header=2, names=True, dtype=dtype, invalid_raise=False, loose=True, usecols=usecols)
    except ValueError:

        msg = '\nError [get_satfile_tag]: failed to retrieve information from <%s>.\nAttempting to download the file to access the data...\n' % fname_server
        print(msg)

        try:
            token = os.environ['EARTHDATA_TOKEN']
        except KeyError:
            token = 'aG9jaDQyNDA6YUc5dVp5NWphR1Z1TFRGQVkyOXNiM0poWkc4dVpXUjE6MTYzMzcyNTY5OTplNjJlODUyYzFiOGI3N2M0NzNhZDUxYjhiNzE1ZjUyNmI1ZDAyNTlk'

            msg = '\nWarning [download_laads_https]: Please get a token by following the instructions at\nhttps://ladsweb.modaps.eosdis.nasa.gov/learn/download-files-using-laads-daac-tokens\nThen add the following to the source file of your shell, e.g. \'~/.bashrc\'(Unix) or \'~/.zshrc\'(Mac),\nexport EARTHDATA_TOKEN="XXXXXXXXXXXXXXXXXXXXXXXXXXXXXXXX"\n'
            warnings.warn(msg)

        try:
            command = "wget -e robots=off -m -np -R .html,.tmp -nH --cut-dirs=3 {} --header \"Authorization: Bearer {}\" -O {}".format(fname_server, token, fname_local1)
            os.system(command)
            with open(fname_local1, 'r') as f_:
                content = f_.read()
            data = np.genfromtxt(StringIO(content), delimiter=',', skip_header=2, names=True, dtype=dtype, invalid_raise=False, loose=True, usecols=usecols)
        except ValueError:
            msg = '\nError [get_satfile_tag]: failed to retrieve information from <%s>.\nThis is likely an issue with LAADS DAAC servers, please try downloading the files manually or try again later.\n' % fname_server
            raise OSError(msg)

    #\----------------------------------------------------------------------------/#
    # loop through all the "MODIS granules" constructed through four corner points
    # and find which granules contain the input data
    #/----------------------------------------------------------------------------\#
    Ndata = data.size
    filename_tags = []
    proj_ori = ccrs.PlateCarree()
    for i in range(Ndata):

        line = data[i]
        xx0  = np.array([line['GRingLongitude1'], line['GRingLongitude2'], line['GRingLongitude3'], line['GRingLongitude4'], line['GRingLongitude1']])
        yy0  = np.array([line['GRingLatitude1'] , line['GRingLatitude2'] , line['GRingLatitude3'] , line['GRingLatitude4'] , line['GRingLatitude1']])

        if (abs(xx0[0]-xx0[1])>180.0) | (abs(xx0[0]-xx0[2])>180.0) | \
           (abs(xx0[0]-xx0[3])>180.0) | (abs(xx0[1]-xx0[2])>180.0) | \
           (abs(xx0[1]-xx0[3])>180.0) | (abs(xx0[2]-xx0[3])>180.0):

            xx0[xx0<0.0] += 360.0

        # roughly determine the center of granule
        #/----------------------------------------------------------------------------\#
        xx = xx0[:-1]
        yy = yy0[:-1]
        center_lon = xx.mean()
        center_lat = yy.mean()
        #\----------------------------------------------------------------------------/#

        # find the precise center point of MODIS granule
        #/----------------------------------------------------------------------------\#
        proj_tmp   = ccrs.Orthographic(central_longitude=center_lon, central_latitude=center_lat)
        LonLat_tmp = proj_tmp.transform_points(proj_ori, xx, yy)[:, [0, 1]]
        center_xx  = LonLat_tmp[:, 0].mean(); center_yy = LonLat_tmp[:, 1].mean()
        center_lon, center_lat = proj_ori.transform_point(center_xx, center_yy, proj_tmp)
        #\----------------------------------------------------------------------------/#

        proj_new = ccrs.Orthographic(central_longitude=center_lon, central_latitude=center_lat)
        LonLat_in = proj_new.transform_points(proj_ori, lon, lat)[:, [0, 1]]
        LonLat_modis  = proj_new.transform_points(proj_ori, xx0, yy0)[:, [0, 1]]

        modis_granule  = mpl_path.Path(LonLat_modis, closed=True)
        pointsIn       = modis_granule.contains_points(LonLat_in)
        percentIn      = float(pointsIn.sum()) * 100.0 / float(pointsIn.size)
        if pointsIn.sum()>0 and data[i]['DayNightFlag'].decode('UTF-8')=='D':
            filename = data[i]['GranuleID'].decode('UTF-8')
            filename_tag = '.'.join(filename.split('.')[1:3])
            filename_tags.append(filename_tag)

    #\----------------------------------------------------------------------------/#
    return filename_tags



def download_laads_https(
             date,
             dataset_tag,
             filename_tag,
             server='https://ladsweb.modaps.eosdis.nasa.gov',
             fdir_prefix='/archive/allData',
             day_interval=1,
             fdir_out='tmp-data',
             data_format=None,
             run=True,
             verbose=True):


    """
    Downloads products from the LAADS Data Archive (DAAC).

    Input:
        date: Python datetime object
        dataset_tag: string, collection + dataset name, e.g. '61/MYD06_L2'
        filename_tag: string, string pattern in the filename, e.g. '.2035.'
        server=: string, data server
        fdir_prefix=: string, data directory on NASA server
        day_interval=: integer, for 8 day data, day_interval=8
        fdir_out=: string, output data directory
        data_format=None: e.g., 'hdf'
        run=: boolean type, if False, the command will only be displayed but not run
        verbose=: boolean type, verbose tag

    Output:
        fnames_local: Python list that contains downloaded satellite data file paths
    """

    try:
        token = os.environ['EARTHDATA_TOKEN']
    except KeyError:
        token = 'aG9jaDQyNDA6YUc5dVp5NWphR1Z1TFRGQVkyOXNiM0poWkc4dVpXUjE6MTYzMzcyNTY5OTplNjJlODUyYzFiOGI3N2M0NzNhZDUxYjhiNzE1ZjUyNmI1ZDAyNTlk'
        if verbose:
            msg = '\nWarning [download_laads_https]: Please get a token by following the instructions at\nhttps://ladsweb.modaps.eosdis.nasa.gov/learn/download-files-using-laads-daac-tokens\nThen add the following to the source file of your shell, e.g. \'~/.bashrc\'(Unix) or \'~/.zshrc\'(Mac),\nexport EARTHDATA_TOKEN="XXXXXXXXXXXXXXXXXXXXXXXXXXXXXXXX"\n'
            warnings.warn(msg)

    if shutil.which('curl'):
        command_line_tool = 'curl'
    elif shutil.which('wget'):
        command_line_tool = 'wget'
    else:
        msg = '\nError [download_laads_https]: <download_laads_https> needs <curl> or <wget> to be installed.'
        raise OSError(msg)

    year_str = str(date.timetuple().tm_year).zfill(4)
    if day_interval == 1:
        doy_str  = str(date.timetuple().tm_yday).zfill(3)
    else:
        doy_str = get_doy_tag(date, day_interval=day_interval)

    fdir_data = '%s/%s/%s/%s' % (fdir_prefix, dataset_tag, year_str, doy_str)

    fdir_server = server + fdir_data

    #\----------------------------------------------------------------------------/#
    # Use error handling to overcome occasional issues with LAADS DAAC servers
    #/----------------------------------------------------------------------------\#
    try:
        webpage  = urllib.request.urlopen('%s.csv' % fdir_server)
    except urllib.error.HTTPError:
        msg = "The LAADS DAAC servers appear to be down. Attempting again in 10 seconds..."
        print(msg)
        time.sleep(10)
        try:
            webpage  = urllib.request.urlopen('%s.csv' % fdir_server)
        except urllib.error.HTTPError:
            msg = '\nError [download_laads_https]: cannot access <%s>.' % fdir_server
            raise OSError(msg)
    content  = webpage.read().decode('utf-8')
    lines    = content.split('\n')

    commands = []
    fnames_local = []
    for line in lines:
        filename = line.strip().split(',')[0]
        if filename_tag in filename:
            fname_server = '%s/%s' % (fdir_server, filename)
            fname_local  = '%s/%s' % (fdir_out, filename)
            fnames_local.append(fname_local)
            if command_line_tool == 'curl':
                command = 'mkdir -p %s && curl -H \'Authorization: Bearer %s\' -L -C - \'%s\' -o \'%s\' --max-time 300' % (fdir_out, token, fname_server, fname_local)
            elif command_line_tool == 'wget':
                command = 'mkdir -p %s && wget -c "%s" --header "Authorization: Bearer %s" -O %s' % (fdir_out, fname_server, token, fname_local)
            else:
                msg = '\nError [download_laads_https]: command line tool %s is not currently supported. Please use one of `curl` or `wget`.' % command_line_tool
                raise OSError(msg)
            commands.append(command)

    if not run:
        print('Message [download_laads_https]: The commands to run are:')
        for command in commands:
            print(command)

    else:

        for i, command in enumerate(commands):

            if verbose:
                print('Message [download_laads_https]: Downloading %s ...' % fnames_local[i])
            os.system(command)

            fname_local = fnames_local[i]

            if data_format is None:
                data_format = os.path.basename(fname_local).split('.')[-1]

            if data_format == 'hdf':

                try:
                    from pyhdf.SD import SD, SDC
                    import pyhdf
                except ImportError:
                    msg = '\nError [download_laads_https]: To use \'download_laads_https\', \'pyhdf\' needs to be installed.'
                    raise ImportError(msg)

                #\----------------------------------------------------------------------------/#
                # Attempt to download files. In case of an HDF4Error, attempt to re-download
                # afer a time period as this could be caused by an internal timeout at
                # the server side
                #/----------------------------------------------------------------------------\#
                try:
                    if verbose:
                        print('Message [download_laads_https]: Reading \'%s\' ...\n' % fname_local)
                    f = SD(fname_local, SDC.READ)
                    f.end()
                    if verbose:
                        print('Message [download_laads_https]: \'%s\' has been downloaded.\n' % fname_local)

                except pyhdf.error.HDF4Error:
                    print('Message [download_laads_https]: Encountered an error with \'%s\', trying again ...\n' % fname_local)
                    try:
                        os.remove(fname_local)
                        time.sleep(10) # wait 10 seconds
                        os.system(command) # re-download
                        f = SD(fname_local, SDC.READ)
                        f.end()
                        if verbose:
                            print('Message [download_laads_https]: \'%s\' has been downloaded.\n' % fname_local)
                    except pyhdf.error.HDF4Error:
                        print('Message [download_laads_https]: WARNING: Failed to read \'%s\'. File will be deleted as it might not be downloaded correctly. \n' % fname_local)
                        fnames_local.remove(fname_local)
                        os.remove(fname_local)
                        continue


            elif data_format == 'nc':

                try:
                    from netCDF4 import Dataset
                    f = Dataset(fname_local, 'r')
                    f.close()
                    if verbose:
                        print('Message [download_laads_https]: <%s> has been downloaded.\n' % fname_local)
                except:
                    msg = '\nWarning [download_laads_https]: Do not support check for <.%s> file.\nDo not know whether <%s> has been successfully downloaded.\n' % (data_format, fname_local)
                    warnings.warn(msg)


            elif data_format == 'h5':

                try:
                    import h5py
                    f = h5py.File(fname_local, 'r')
                    f.close()
                    if verbose:
                        print('Message [download_laads_https]: <%s> has been downloaded.\n' % fname_local)
                except:
                    msg = '\nWarning [download_laads_https]: Do not support check for <.%s> file.\nDo not know whether <%s> has been successfully downloaded.\n' % (data_format, fname_local)
                    warnings.warn(msg)

            else:

                msg = '\nWarning [download_laads_https]: Do not support check for <.%s> file.\nDo not know whether <%s> has been successfully downloaded.\n' % (data_format, fname_local)
                warnings.warn(msg)

    return fnames_local



def download_lance_https(
             date,
             dataset_tag,
             filename_tag,
             server='https://nrt3.modaps.eosdis.nasa.gov/api/v2/content',
             fdir_prefix='/archives/allData',
             day_interval=1,
             fdir_out='tmp-data',
             data_format=None,
             run=True,
             verbose=True):


    """
    Downloads products from the LANCE Near Real Time (NRT) Data Archive (DAAC).

    Input:
        date: Python datetime object
        dataset_tag: string, collection + dataset name, e.g. '61/MYD06_L2'
        filename_tag: string, string pattern in the filename, e.g. '.2035.'
        server=: string, data server
        fdir_prefix=: string, data directory on NASA server
        day_interval=: integer, for 8 day data, day_interval=8
        fdir_out=: string, output data directory
        data_format=None: e.g., 'hdf'
        run=: boolean type, if False, the command will only be displayed but not run
        verbose=: boolean type, verbose tag

    Output:
        fnames_local: Python list that contains downloaded satellite data file paths
    """

    try:
        token = os.environ['EARTHDATA_TOKEN']
    except KeyError:
        token = 'aG9jaDQyNDA6YUc5dVp5NWphR1Z1TFRGQVkyOXNiM0poWkc4dVpXUjE6MTYzMzcyNTY5OTplNjJlODUyYzFiOGI3N2M0NzNhZDUxYjhiNzE1ZjUyNmI1ZDAyNTlk'
        if verbose:
            msg = '\nWarning [download_lance_https]: Please get a token by following the instructions at\nhttps://ladsweb.modaps.eosdis.nasa.gov/learn/download-files-using-laads-daac-tokens\nThen add the following to the source file of your shell, e.g. \'~/.bashrc\'(Unix) or \'~/.zshrc\'(Mac),\nexport EARTHDATA_TOKEN="XXXXXXXXXXXXXXXXXXXXXXXXXXXXXXXX"\n'
            warnings.warn(msg)

    if shutil.which('curl'):
        command_line_tool = 'curl'
    elif shutil.which('wget'):
        command_line_tool = 'wget'
    else:
        msg = '\nError [download_lance_https]: <download_lance_https> needs <curl> or <wget> to be installed.'
        raise OSError(msg)

    year_str = str(date.timetuple().tm_year).zfill(4)
    if day_interval == 1:
        doy_str  = str(date.timetuple().tm_yday).zfill(3)
    else:
        doy_str = get_doy_tag(date, day_interval=day_interval)

    #\----------------------------------------------------------------------------/#
    # VIIRS NRT is labeled differently from the standard product.
    # Therefore, the dataset_tag needs to be updated only for VIIRS NRT products.
    #/----------------------------------------------------------------------------\#
    if dataset_tag.split('/')[-1].upper().startswith(('VNP', 'VJ1', 'VJ2')):
        dataset_tag = dataset_tag + '_NRT'

    fdir_csv_prefix = '/details/allData'
    fdir_csv_format = '?fields=all&formats=csv'
    fdir_csv_data   = '%s/%s/%s/%s%s' % (fdir_csv_prefix, dataset_tag, year_str, doy_str, fdir_csv_format)

    fdir_data       = '%s/%s/%s/%s.csv' % (fdir_prefix, dataset_tag, year_str, doy_str)
    fdir_server     = server + fdir_data
    fdir_csv_server = server + fdir_csv_data

    #\----------------------------------------------------------------------------/#
    # Use error handling to overcome occasional issues with LANCE DAAC servers
    #/----------------------------------------------------------------------------\#
    try:
        webpage = urllib.request.urlopen(fdir_csv_server)
    except urllib.error.HTTPError:
        msg = "The LANCE DAAC servers appear to be down or there could be an error with the fetch request. Attempting again in 10 seconds..."
        print(msg)
        time.sleep(10)
        try:
            webpage = urllib.request.urlopen(fdir_csv_server)
        except urllib.error.HTTPError:
            msg = '\nError [download_lance_https]: cannot access <%s>.' % fdir_csv_server
            raise OSError(msg)

    content  = webpage.read().decode('utf-8')
    lines    = content.split('\n')

    commands = []
    fnames_local = []
    for line in lines:
        filename = line.strip().split(',')[0]
        if filename_tag in filename and (filename.endswith('.hdf') or filename.endswith('.nc')):
            fname_server = '%s/%s' % (fdir_server, filename)
            fname_local  = '%s/%s' % (fdir_out, filename)
            fnames_local.append(fname_local)
            if command_line_tool == 'curl':
                command = 'mkdir -p %s && curl -H \'Authorization: Bearer %s\' -L -C - \'%s\' -o \'%s\' --max-time 300' % (fdir_out, token, fname_server, fname_local)
            elif command_line_tool == 'wget':
                command = 'mkdir -p %s && wget -c "%s" --header "Authorization: Bearer %s" -O %s' % (fdir_out, fname_server, token, fname_local)
            else:
                msg = '\nError [download_lance_https]: command line tool %s is not currently supported. Please use one of `curl` or `wget`.' % command_line_tool
                raise OSError(msg)
            commands.append(command)

    if not run:
        print('Message [download_lance_https]: The commands to run are:')
        for command in commands:
            print(command)

    else:

        for i, command in enumerate(commands):

            if verbose:
                print('Message [download_lance_https]: Downloading %s ...' % fnames_local[i])
            os.system(command)

            fname_local = fnames_local[i]

            if data_format is None:
                data_format = os.path.basename(fname_local).split('.')[-1]

            if data_format == 'hdf':

                try:
                    from pyhdf.SD import SD, SDC
                    import pyhdf
                except ImportError:
                    msg = '\nError [download_lance_https]: To use \'download_lance_https\', \'pyhdf\' needs to be installed.'
                    raise ImportError(msg)

                #\----------------------------------------------------------------------------/#
                # Attempt to download files. In case of an HDF4Error, attempt to re-download
                # afer a time period as this could be caused by an internal timeout at
                # the server side
                #/----------------------------------------------------------------------------\#
                try:
                    if verbose:
                        print('Message [download_lance_https]: Reading \'%s\' ...\n' % fname_local)
                    f = SD(fname_local, SDC.READ)
                    f.end()
                    if verbose:
                        print('Message [download_lance_https]: \'%s\' has been downloaded.\n' % fname_local)

                except pyhdf.error.HDF4Error:
                    print('Message [download_lance_https]: Encountered an error with \'%s\', trying again ...\n' % fname_local)
                    try:
                        os.remove(fname_local)
                        time.sleep(10) # wait 10 seconds
                        os.system(command) # re-download
                        f = SD(fname_local, SDC.READ)
                        f.end()
                        if verbose:
                            print('Message [download_lance_https]: \'%s\' has been downloaded.\n' % fname_local)
                    except pyhdf.error.HDF4Error:
                        msg = 'Warning [download_lance_https]: Failed to read \'%s\'. File will be deleted as it might not be downloaded correctly. \n' % fname_local
                        warnings.warn(msg)
                        fnames_local.remove(fname_local)
                        os.remove(fname_local)
                        continue


            elif data_format == 'nc':

                try:
                    from netCDF4 import Dataset
                    f = Dataset(fname_local, 'r')
                    f.close()
                    if verbose:
                        print('Message [download_lance_https]: <%s> has been downloaded.\n' % fname_local)
                except:
                    msg = '\nWarning [download_lance_https]: Do not support check for <.%s> file.\nDo not know whether <%s> has been successfully downloaded.\n' % (data_format, fname_local)
                    warnings.warn(msg)


            elif data_format == 'h5':

                try:
                    import h5py
                    f = h5py.File(fname_local, 'r')
                    f.close()
                    if verbose:
                        print('Message [download_lance_https]: <%s> has been downloaded.\n' % fname_local)
                except:
                    msg = '\nWarning [download_lance_https]: Do not support check for <.%s> file.\nDo not know whether <%s> has been successfully downloaded.\n' % (data_format, fname_local)
                    warnings.warn(msg)

            else:

                msg = '\nWarning [download_lance_https]: Do not support check for <.%s> file.\nDo not know whether <%s> has been successfully downloaded.\n' % (data_format, fname_local)
                warnings.warn(msg)

    return fnames_local



def download_worldview_rgb(
        date,
        extent,
        fdir_out='tmp-data',
        instrument='modis',
        satellite='aqua',
        wmts_cgi='https://gibs.earthdata.nasa.gov/wmts/epsg4326/best/wmts.cgi',
        layer_name0='CorrectedReflectance_TrueColor',
        proj=None,
        coastline=False,
        fmt='png',
        run=True
        ):

    """
    Purpose: download satellite RGB imagery from NASA Worldview for a user-specified date and region
    Inputs:
        date: date object of <datetime.datetime>
        extent: rectangular region, Python list of [west_most_longitude, east_most_longitude, south_most_latitude, north_most_latitude]
        fdir_out=: directory to store RGB imagery from NASA Worldview
        instrument=: satellite instrument, currently only supports 'modis' and 'viirs'
        satellite=: satellite, currently only supports 'aqua' and 'terra' for 'modis', and 'snpp' and 'noaa20' for 'viirs'
        wmts_cgi=: cgi link to NASA Worldview GIBS (Global Imagery Browse Services)
        proj=: map projection for plotting the RGB imagery
        coastline=: boolen type, whether to plot coastline
        fmt=: can be either 'png' or 'h5'
        run=: boolen type, whether to plot
    Output:
        fname: file name of the saved RGB file (png format)
    Usage example:
        import datetime
        fname = download_wordview_rgb(datetime.datetime(2022, 5, 18), [-94.26,-87.21,31.86,38.91], instrument='modis', satellite='aqua')
    """

    if instrument.lower() == 'modis' and (satellite.lower() in ['aqua', 'terra']):
        instrument = instrument.upper()
        satellite  = satellite.lower().title()
    elif instrument.lower() == 'viirs' and (satellite.lower() in ['noaa20', 'snpp']):
        instrument = instrument.upper()
        satellite  = satellite.upper()
    else:
        msg = 'Error [download_worldview_rgb]: Currently do not support <%s> onboard <%s>.' % (instrument, satellite)
        raise NameError(msg)

    date_s = date.strftime('%Y-%m-%d')
    fname  = '%s/%s-%s_rgb_%s_(%s).png' % (fdir_out, instrument, satellite, date_s, ','.join(['%.2f' % extent0 for extent0 in extent]))
    fname  = os.path.abspath(fname)

    if run:

        try:
            import matplotlib as mpl
            mpl.use('Agg')
            import matplotlib.pyplot as plt
            import matplotlib.image as mpl_img
        except ImportError:
            msg = 'Error [download_worldview_rgb]: Please install <matplotlib> to proceed.'
            raise ImportError(msg)

        try:
            import cartopy.crs as ccrs
        except ImportError:
            msg = 'Error [download_worldview_rgb]: Please install <cartopy> to proceed.'
            raise ImportError(msg)

        if not os.path.exists(fdir_out):
            os.makedirs(fdir_out)

        layer_name = '%s_%s_%s' % (instrument, satellite, layer_name0)

        if proj is None:
            proj=ccrs.PlateCarree()

        fig = plt.figure(figsize=(12, 6))
        ax1 = fig.add_subplot(111, projection=proj)
        ax1.add_wmts(wmts_cgi, layer_name, wmts_kwargs={'time': date_s})
        if coastline:
            ax1.coastlines(resolution='10m', color='black', linewidth=0.5, alpha=0.8)
        ax1.set_extent(extent, crs=ccrs.PlateCarree())
        ax1.outline_patch.set_visible(False)
        ax1.axis('off')
        plt.savefig(fname, bbox_inches='tight', pad_inches=0, dpi=300)
        plt.close(fig)

    if fmt == 'png':

        pass

    elif fmt == 'h5':

        try:
            import h5py
        except ImportError:
            msg = 'Error [download_worldview_rgb]: Please install <h5py> to proceed.'
            raise ImportError(msg)

        data = mpl_img.imread(fname)

        lon  = np.linspace(extent[0], extent[1], data.shape[1])
        lat  = np.linspace(extent[2], extent[3], data.shape[0])

        fname = fname.replace('.png', '.h5')

        f = h5py.File(fname, 'w')

        f['extent'] = extent

        f['lon'] = lon
        f['lon'].make_scale('Longitude')

        f['lat'] = lat
        f['lat'].make_scale('Latitude')

        f['rgb'] = np.swapaxes(data[::-1, :, :3], 0, 1)
        f['rgb'].dims[0].label = 'Longitude'
        f['rgb'].dims[0].attach_scale(f['lon'])
        f['rgb'].dims[1].label = 'Latitude'
        f['rgb'].dims[1].attach_scale(f['lat'])
        f['rgb'].dims[2].label = 'RGB'

        f.close()

    return fname

#\---------------------------------------------------------------------------/



>>>>>>> b8187141
# physics
#/---------------------------------------------------------------------------\

def combine_alt(atm_z, cld_z):

    z1 = atm_z[atm_z < cld_z.min()]
    if z1.size == 0:
        msg = 'Warning [combine_alt]: cloud locates below the bottom of the atmosphere.'
        warnings.warn(msg)

    z2 = atm_z[atm_z > cld_z.max()]
    if z2.size == 0:
        msg = 'Warning [combine_alt]: cloud locates above the top of the atmosphere.'
        warnings.warn(msg)

    z = np.concatenate(z1, cld_z, z2)

    return z



def get_lay_index(lay, lay_ref):

    """
    Check where the input 'lay' locates in input 'lay_ref'.
    Input:
        lay    : numpy array, layer height
        lay_ref: numpy array, reference layer height
        threshold=: float, threshold of the largest difference between 'lay' and 'lay_ref'
    Output:
        layer_index: numpy array, indices for where 'lay' locates in 'lay_ref'
    """

    threshold = (lay_ref[1:]-lay_ref[:-1]).max()/2.0

    layer_index = np.array([], dtype=np.int32)

    for i, z in enumerate(lay):

        index = np.argmin(np.abs(z-lay_ref))

        dd = np.abs(z-lay_ref[index])
        if dd > threshold:
            print(z, lay_ref[index])
            raise ValueError("Error [get_layer_index]: Mismatch between layer and reference layer: "+str(dd))

        layer_index = np.append(layer_index, index)

    return layer_index



def downscale(ndarray, new_shape, operation='mean'):

    """
    Bins an ndarray in all axes based on the target shape, by summing or
        averaging.
    Number of output dimensions must match number of input dimensions and
        new axes must divide old ones.
    Input:
        ndarray: numpy array, any dimension of array to be downscaled
        new_shape: Python tuple or list, new dimension/shape of the array
        operation=: string, can be 'mean', 'sum', or 'max', default='mean'
    Output:
        ndarray: numpy array, downscaled array
    """
    operation = operation.lower()
    if not operation in ['sum', 'mean', 'max']:
        raise ValueError('Error [downscale]: Operation of \'%s\' not supported.' % operation)
    if ndarray.ndim != len(new_shape):
        raise ValueError("Error [downscale]: Shape mismatch: {} -> {}".format(ndarray.shape, new_shape))

    compression_pairs = [(d, c//d) for d,c in zip(new_shape, ndarray.shape)]
    flattened = [l for p in compression_pairs for l in p]
    ndarray = ndarray.reshape(flattened)
    for i in range(len(new_shape)):
        op = getattr(ndarray, operation)
        ndarray = op(-1*(i+1))
    return ndarray



def upscale_2d(ndarray, scale_factors=(1, 1)):

    Nx, Ny = ndarray.shape
    scale_factor_x, scale_factor_y = scale_factors

    data = np.zeros((Nx*scale_factor_x, Ny*scale_factor_y), dtype=ndarray.dtype)
    for i in range(scale_factor_x):
        for j in range(scale_factor_y):
            data[i::scale_factor_x, j::scale_factor_y] = ndarray

    return data



def mmr2vmr(mmr):

    """
    Convert water vapor mass mixing ratio to volume mixing ratio (=partial pressure ratio)
    Input:
        mmr: numpy array, mass mixing ratio
    Output:
        vmr: numpy array, volume mixing ratio
    """

    Md  = 0.0289644   # molar mass of dry air  [kg/mol]
    Mv  = 0.0180160   # model mass of water    [kg/mol]
    q   = mmr/(1-mmr)
    vmr = q/(q+Mv/Md)

    return vmr



def cal_rho_air(p, T, vmr):

    """
    Calculate the density of humid air [kg/m3]
    Input:
        p: numpy array, pressure in hPa
        T: numpy array, temperature in K
        vmr: numpy array, water vapor mixing ratio
    Output:
        rho: numpy array, density of humid air in kg/m3
    """

    # pressure [hPa], temperature [K], vapor volume mixing ratio (=partial pressure ratio)
    p   = np.array(p)*100.
    T   = np.array(T)
    vmr = np.array(vmr)

    # check that dimensions are the same (1d,2d,3d)
    pd = p.shape
    Td = T.shape
    vd = vmr.shape
    if ((pd != Td) | (vd != Td)):
        raise ValueError("Error [cal_rho_air]: input variables have different dimensions.")

    R   = 8.31447     # ideal gas constant     [J /(mol K)]
    Md  = 0.0289644   # molar mass of dry air  [kg/mol]
    Mv  = 0.0180160   # model mass of water    [kg/mol]
    rho = p*Md/(R*T)*(1-vmr*(1-Mv/Md)) # [kg/m3]

    return rho



def cal_sol_fac(dtime):

    """
    Calculate solar factor that accounts for Sun-Earth distance
    Input:
        dtime: datetime.datetime object
    Output:
        solfac: solar factor
    """

    doy = dtime.timetuple().tm_yday
    eps = 0.01673
    perh= 2.0
    rsun = (1.0 - eps*np.cos(2.0*np.pi*(doy-perh)/365.0))
    solfac = 1.0/(rsun**2)

    return solfac



def cal_sol_ang(julian_day, longitude, latitude, altitude):

    """
    Calculate solar angles - solar zenith angle and solar azimuth angle
    Input:
        julian_day: julian data (day count starting from 0001-01-01)
        longitude: longitude in degree
        latitude: latitude in degree
        altitude: altitude in meter
    Output:
        sza: solar zenith angle
        saa: solar azimuth angle
    """

    dateRef = datetime.datetime(1, 1, 1)
    jdayRef = 1.0

    sza = np.zeros_like(julian_day)
    saa = np.zeros_like(julian_day)

    for i in range(julian_day.size):

        jday = julian_day[i]

        dtime_i = (dateRef + datetime.timedelta(days=jday-jdayRef)).replace(tzinfo=datetime.timezone.utc)

        sza_i = 90.0 - pysolar.solar.get_altitude(latitude[i], longitude[i], dtime_i, elevation=altitude[i])
        if sza_i < 0.0 or sza_i > 90.0:
            sza_i = np.nan
        sza[i] = sza_i

        saa_i = pysolar.solar.get_azimuth(latitude[i], longitude[i], dtime_i, elevation=altitude[i])
        if saa_i >= 0.0:
            if 0.0<=saa_i<=180.0:
                saa_i = 180.0 - saa_i
            elif 180.0<saa_i<=360.0:
                saa_i = 540.0 - saa_i
            else:
                saa_i = np.nan
        elif saa_i < 0.0:
            if -180.0<=saa_i<0.0:
                saa_i = -saa_i + 180.0
            elif -360.0<=saa_i<-180.0:
                saa_i = -saa_i - 180.0
            else:
                saa_i = np.nan
        saa[i] = saa_i

    return sza, saa



def cal_mol_ext(wv0, pz1, pz2):

    """
    Input:
        wv0: wavelength (in microns) --- can be an array
        pz1: numpy array, Pressure of lower layer (hPa)
        pz2: numpy array, Pressure of upper layer (hPa; pz1 > pz2)
    Output:
        tauray: extinction
    Example: calculate Rayleigh optical depth between 37 km (~4 hPa) and sea level (1000 hPa) at 0.5 microns:
    in Python program:
        result=bodhaine(0.5,1000,4)
    Note: If you input an array of wavelengths, the result will also be an
          array corresponding to the Rayleigh optical depth at these wavelengths.
    """

    num = 1.0455996 - 341.29061*wv0**(-2.0) - 0.90230850*wv0**2.0
    den = 1.0 + 0.0027059889*wv0**(-2.0) - 85.968563*wv0**2.0
    tauray = 0.00210966*(num/den)*(pz1-pz2)/1013.25
    return tauray



def cal_ext(cot, cer, dz=1.0, Qe=2.0):

    """
    Calculate extinction (m^-1) from cloud optical thickness and cloud effective radius
    Input:
        cot: float or array, cloud optical thickness
        cer: float or array, cloud effective radius in micro meter (10^-6 m)
    """

    # liquid water path [g/m^2]
    # from equation 7.86 in Petty's book
    #           3*lwp
    # cot = ---------------, where rho is the density of water
    #         2*rho*cer
    lwp  = 2.0/3000.0 * cot * cer

    # liquid water content [g/m^3]
    # assume vertically homogeneous distribution of cloud water
    lwc  = lwp / dz

    # Extinction
    # from equation 7.70 in Petty's book
    #            3*Qe
    # ext = ---------------, where rho is the density of water
    #         4*rho*cer
    ext = 0.75 * Qe * lwc / cer * 1.0e3

    return ext



def cal_r_twostream(tau, a=0.0, g=0.85, mu=1.0):

    """
    Two-stream approximation of reflectance (no absorption)
    Input:
        tau: optical thickness
        a: surface albedo
        g: asymmetry parameter
        mu: cosine of solar zenith angle
    Output:
        Reflectance
    """

    x = 2.0 * mu / (1.0-g) / (1.0-a)
    r = (tau + a*x) / (tau + x)

    return r



def cal_t_twostream(tau, a=0.0, g=0.85, mu=1.0):

    """
    Two-stream approximation of transmittance (no absorption)
    Input:
        a: surface albedo
        g: asymmetry parameter
        mu: cosine of solar zenith angle
    Output:
        Transmittance
    """

    x = 2.0 * mu / (1.0-g) / (1.0-a)
    t = x*(1.0-a) / (tau + x)

    return t



def cal_geodesic_dist(lon0, lat0, lon1, lat1):

    try:
        import cartopy.geodesic as cg
    except ImportError:
        msg = '\nError [cal_geodesic_dist]: Please install <cartopy> to proceed.'
        raise ImportError(msg)

    lon0 = np.array(lon0).ravel()
    lat0 = np.array(lat0).ravel()
    lon1 = np.array(lon1).ravel()
    lat1 = np.array(lat1).ravel()

    geo0 = cg.Geodesic()

    points0 = np.transpose(np.vstack((lon0, lat0)))

    points1 = np.transpose(np.vstack((lon1, lat1)))

    output = np.squeeze(np.asarray(geo0.inverse(points0, points1)))

    dist = output[..., 0]

    return dist



def cal_geodesic_lonlat(lon0, lat0, dist, azimuth):

    try:
        import cartopy.geodesic as cg
    except ImportError:
        msg = '\nError [cal_geodesic_lonlat]: Please install <cartopy> to proceed.'
        raise ImportError(msg)

    lon0 = np.array(lon0).ravel()
    lat0 = np.array(lat0).ravel()
    dist = np.array(dist).ravel()
    azimuth = np.array(azimuth).ravel()

    points = np.transpose(np.vstack((lon0, lat0)))

    geo0 = cg.Geodesic()

    output = np.squeeze(np.asarray(geo0.direct(points, azimuth, dist)))

    lon1 = output[..., 0]
    lat1 = output[..., 1]

    return lon1, lat1

#\---------------------------------------------------------------------------/

if __name__ == '__main__':

    pass<|MERGE_RESOLUTION|>--- conflicted
+++ resolved
@@ -594,28 +594,16 @@
 
     # dist_x and dist_y
     #/----------------------------------------------------------------------------\#
-<<<<<<< HEAD
-    lon0 = [extent[0], extent[0]]
-    lat0 = [extent[2], extent[3]]
-    lon1 = [extent[1], extent[1]]
-    lat1 = [extent[2], extent[3]]
-    dist_x = cal_geodesic_dist(lon0, lat0, lon1, lat1).min()
-=======
     if mode == 'min':
         dist_x = np.abs(extent[1]-extent[0])/180.0*np.pi*R_earth*np.cos(np.deg2rad(np.abs(extent[2:]).max()))*1000.0
     elif mode == 'max':
         dist_x = np.abs(extent[1]-extent[0])/180.0*np.pi*R_earth*np.cos(np.deg2rad(np.abs(extent[2:]).min()))*1000.0
->>>>>>> b8187141
 
     lon0 = [extent[0], extent[1]]
     lat0 = [extent[2], extent[2]]
     lon1 = [extent[0], extent[1]]
     lat1 = [extent[3], extent[3]]
-<<<<<<< HEAD
-    dist_y = cal_geodesic_dist(lon0, lat0, lon1, lat1).min()
-=======
     dist_y = er3t.util.cal_geodesic_dist(lon0, lat0, lon1, lat1).max()
->>>>>>> b8187141
     #\----------------------------------------------------------------------------/#
 
 
@@ -703,988 +691,6 @@
 
 
 
-<<<<<<< HEAD
-=======
-def get_satfile_tag(
-             date,
-             lon,
-             lat,
-             satellite='aqua',
-             instrument='modis',
-             server='https://ladsweb.modaps.eosdis.nasa.gov',
-             local='./',
-             verbose=False):
-
-    """
-    Get filename tag/overpass information for standard products.
-    Currently supported satellites/instruments are:
-    Aqua/MODIS, Terra/MODIS, SNPP/VIIRS, NOAA-20/VIIRS.
-
-    Input:
-        date: Python datetime.datetime object
-        lon : longitude of, e.g. flight track
-        lat : latitude of, e.g. flight track
-        satellite=: default "aqua", can also change to "terra", 'snpp', 'noaa20'
-        instrument=: default "modis", can also change to "viirs"
-        server=: string, data server
-        fdir_prefix=: string, data directory on NASA server
-        verbose=: Boolen type, verbose tag
-    output:
-        filename_tags: Python list of file name tags
-    """
-
-    # check cartopy and matplotlib
-    #/----------------------------------------------------------------------------\#
-    try:
-        import cartopy.crs as ccrs
-    except ImportError:
-        msg = '\nError [get_satfile_tag]: Please install <cartopy> to proceed.'
-        raise ImportError(msg)
-
-    try:
-        import matplotlib.path as mpl_path
-    except ImportError:
-        msg = '\nError [get_satfile_tag]: Please install <matplotlib> to proceed.'
-        raise ImportError(msg)
-    #\----------------------------------------------------------------------------/#
-
-
-    # check satellite and instrument
-    #/----------------------------------------------------------------------------\#
-    if instrument.lower() == 'modis' and (satellite.lower() in ['aqua', 'terra']):
-        instrument = instrument.upper()
-        satellite  = satellite.lower().title()
-    elif instrument.lower() == 'viirs' and (satellite.lower() in ['noaa20', 'snpp']):
-        instrument = instrument.upper()
-        satellite  = satellite.upper()
-    else:
-        msg = 'Error [get_satfile_tag]: Currently do not support <%s> onboard <%s>.' % (instrument, satellite)
-        raise NameError(msg)
-    #\----------------------------------------------------------------------------/#
-
-
-    # check login
-    #/----------------------------------------------------------------------------\#
-    try:
-        username = os.environ['EARTHDATA_USERNAME']
-        password = os.environ['EARTHDATA_PASSWORD']
-    except:
-        msg = '\nError [get_satfile_tag]: cannot find environment variables \'EARTHDATA_USERNAME\' and \'EARTHDATA_PASSWORD\'.'
-        raise OSError(msg)
-    #\----------------------------------------------------------------------------/#
-
-
-    # generate satellite filename on LAADS DAAC server
-    #/----------------------------------------------------------------------------\#
-    vname  = '%s|%s' % (satellite, instrument)
-    date_s = date.strftime('%Y-%m-%d')
-    fnames_server = {
-        'Aqua|MODIS'  : '%s/archive/geoMeta/61/AQUA/%4.4d/MYD03_%s.txt'           % (server, date.year, date_s),
-        'Terra|MODIS' : '%s/archive/geoMeta/61/TERRA/%4.4d/MOD03_%s.txt'          % (server, date.year, date_s),
-        'NOAA20|VIIRS': '%s/archive/geoMetaVIIRS/5200/NOAA-20/%4.4d/VJ103MOD_%s.txt' % (server, date.year, date_s),
-        'SNPP|VIIRS'  : '%s/archive/geoMetaVIIRS/5110/NPP/%4.4d/VNP03MOD_%s.txt'   % (server, date.year, date_s),
-        }
-    fname_server = fnames_server[vname]
-    #\----------------------------------------------------------------------------/#
-
-
-    # convert longitude in [-180, 180] range
-    # since the longitude in GeoMeta dataset is in the range of [-180, 180]
-    #/----------------------------------------------------------------------------\#
-    lon[lon>180.0] -= 360.0
-    logic = (lon>=-180.0)&(lon<=180.0) & (lat>=-90.0)&(lat<=90.0)
-    lon   = lon[logic]
-    lat   = lat[logic]
-    #\----------------------------------------------------------------------------/#
-
-
-    # try to access the server
-    #/----------------------------------------------------------------------------\#
-
-    # try to get information from local
-    # check two locations:
-    #   1) <tmp-data/satfile> directory under er3t main directory
-    #   2) current directory;
-    #/--------------------------------------------------------------\#
-    fdir_satfile_tmp = '%s/satfile' % er3t.common.fdir_data_tmp
-    if not os.path.exists(fdir_satfile_tmp):
-        os.makedirs(fdir_satfile_tmp)
-
-    fname_local1 = os.path.abspath('%s/%s' % (fdir_satfile_tmp, os.path.basename(fname_server)))
-    fname_local2 = os.path.abspath('%s/%s' % (local           , os.path.basename(fname_server)))
-
-    if os.path.exists(fname_local1):
-        with open(fname_local1, 'r') as f_:
-            content = f_.read()
-
-    elif os.path.exists(fname_local2):
-        os.system('cp %s %s' % (fname_local2, fname_local1))
-        with open(fname_local2, 'r') as f_:
-            content = f_.read()
-    #\--------------------------------------------------------------/#
-
-    else:
-
-        # get information from server
-        #/--------------------------------------------------------------\#
-        try:
-            with requests.Session() as session:
-                session.auth = (username, password)
-                r1     = session.request('get', fname_server)
-                r      = session.get(r1.url, auth=(username, password))
-        except:
-            msg = '\nError [get_satfile_tag]: cannot access <%s>.' % fname_server
-            raise OSError(msg)
-
-        if r.ok:
-            content = r.content.decode('utf-8')
-        else:
-            msg = '\nError [get_satfile_tag]: failed to retrieve information from <%s>.' % fname_server
-            raise OSError(msg)
-        #\--------------------------------------------------------------/#
-    #\----------------------------------------------------------------------------/#
-
-    # extract granule information from <content>
-    # after the following session, granule information will be stored under <data>
-    # data['GranuleID'].decode('UTF-8') to get the file name of MODIS granule
-    # data['StartDateTime'].decode('UTF-8') to get the time stamp of MODIS granule
-    # variable names can be found through
-    # print(data.dtype.names)
-    #/----------------------------------------------------------------------------\#
-
-    if vname in ['Aqua|MODIS', 'Terra|MODIS']:
-        dtype = ['|S41', '|S1','<f8','<f8','<f8','<f8','<f8','<f8','<f8','<f8']
-    elif vname in ['NOAA20|VIIRS', 'SNPP|VIIRS']:
-        dtype = ['|S43', '|S1','<f8','<f8','<f8','<f8','<f8','<f8','<f8','<f8']
-    usecols = (0, 4, 9, 10, 11, 12, 13, 14, 15, 16)
-
-    #\----------------------------------------------------------------------------/#
-    # LAADS DAAC servers are known to cause some issues occasionally while
-    # accessing the metadata. We will attempt to read the txt file online directly
-    # on the server but as a backup, we will download the txt file locally and
-    # access the data there
-    #/----------------------------------------------------------------------------\#
-    try:
-        data  = np.genfromtxt(StringIO(content), delimiter=',', skip_header=2, names=True, dtype=dtype, invalid_raise=False, loose=True, usecols=usecols)
-    except ValueError:
-
-        msg = '\nError [get_satfile_tag]: failed to retrieve information from <%s>.\nAttempting to download the file to access the data...\n' % fname_server
-        print(msg)
-
-        try:
-            token = os.environ['EARTHDATA_TOKEN']
-        except KeyError:
-            token = 'aG9jaDQyNDA6YUc5dVp5NWphR1Z1TFRGQVkyOXNiM0poWkc4dVpXUjE6MTYzMzcyNTY5OTplNjJlODUyYzFiOGI3N2M0NzNhZDUxYjhiNzE1ZjUyNmI1ZDAyNTlk'
-
-            msg = '\nWarning [download_laads_https]: Please get a token by following the instructions at\nhttps://ladsweb.modaps.eosdis.nasa.gov/learn/download-files-using-laads-daac-tokens\nThen add the following to the source file of your shell, e.g. \'~/.bashrc\'(Unix) or \'~/.zshrc\'(Mac),\nexport EARTHDATA_TOKEN="XXXXXXXXXXXXXXXXXXXXXXXXXXXXXXXX"\n'
-            warnings.warn(msg)
-
-        try:
-            command = "wget -e robots=off -m -np -R .html,.tmp -nH --cut-dirs=3 {} --header \"Authorization: Bearer {}\" -O {}".format(fname_server, token, fname_local1)
-            os.system(command)
-            with open(fname_local1, 'r') as f_:
-                content = f_.read()
-            data = np.genfromtxt(StringIO(content), delimiter=',', skip_header=2, names=True, dtype=dtype, invalid_raise=False, loose=True, usecols=usecols)
-        except ValueError:
-            msg = '\nError [get_satfile_tag]: failed to retrieve information from <%s>.\nThis is likely an issue with LAADS DAAC servers, please try downloading the files manually or try again later.\n' % fname_server
-            raise OSError(msg)
-
-    #\----------------------------------------------------------------------------/#
-    # loop through all the "MODIS granules" constructed through four corner points
-    # and find which granules contain the input data
-    #/----------------------------------------------------------------------------\#
-    Ndata = data.size
-    filename_tags = []
-    proj_ori = ccrs.PlateCarree()
-    for i in range(Ndata):
-
-        line = data[i]
-        xx0  = np.array([line['GRingLongitude1'], line['GRingLongitude2'], line['GRingLongitude3'], line['GRingLongitude4'], line['GRingLongitude1']])
-        yy0  = np.array([line['GRingLatitude1'] , line['GRingLatitude2'] , line['GRingLatitude3'] , line['GRingLatitude4'] , line['GRingLatitude1']])
-
-        if (abs(xx0[0]-xx0[1])>180.0) | (abs(xx0[0]-xx0[2])>180.0) | \
-           (abs(xx0[0]-xx0[3])>180.0) | (abs(xx0[1]-xx0[2])>180.0) | \
-           (abs(xx0[1]-xx0[3])>180.0) | (abs(xx0[2]-xx0[3])>180.0):
-
-            xx0[xx0<0.0] += 360.0
-
-        # roughly determine the center of granule
-        #/----------------------------------------------------------------------------\#
-        xx = xx0[:-1]
-        yy = yy0[:-1]
-        center_lon = xx.mean()
-        center_lat = yy.mean()
-        #\----------------------------------------------------------------------------/#
-
-        # find the precise center point of MODIS granule
-        #/----------------------------------------------------------------------------\#
-        proj_tmp   = ccrs.Orthographic(central_longitude=center_lon, central_latitude=center_lat)
-        LonLat_tmp = proj_tmp.transform_points(proj_ori, xx, yy)[:, [0, 1]]
-        center_xx  = LonLat_tmp[:, 0].mean(); center_yy = LonLat_tmp[:, 1].mean()
-        center_lon, center_lat = proj_ori.transform_point(center_xx, center_yy, proj_tmp)
-        #\----------------------------------------------------------------------------/#
-
-        proj_new = ccrs.Orthographic(central_longitude=center_lon, central_latitude=center_lat)
-        LonLat_in = proj_new.transform_points(proj_ori, lon, lat)[:, [0, 1]]
-        LonLat_modis  = proj_new.transform_points(proj_ori, xx0, yy0)[:, [0, 1]]
-
-        modis_granule  = mpl_path.Path(LonLat_modis, closed=True)
-        pointsIn       = modis_granule.contains_points(LonLat_in)
-        percentIn      = float(pointsIn.sum()) * 100.0 / float(pointsIn.size)
-        if pointsIn.sum()>0 and data[i]['DayNightFlag'].decode('UTF-8')=='D':
-            filename = data[i]['GranuleID'].decode('UTF-8')
-            filename_tag = '.'.join(filename.split('.')[1:3])
-            filename_tags.append(filename_tag)
-
-    #\----------------------------------------------------------------------------/#
-    return filename_tags
-
-
-
-def get_nrt_satfile_tag(
-             date,
-             lon,
-             lat,
-             satellite='aqua',
-             instrument='modis',
-             server='https://nrt3.modaps.eosdis.nasa.gov/api/v2/content',
-             local='./',
-             verbose=False):
-
-    """
-    Get filename tag/overpass information for Near Real Time (NRT) products.
-    Currently supported satellites/instruments are:
-    Aqua/MODIS, Terra/MODIS, SNPP/VIIRS, NOAA-20/VIIRS.
-
-    Input:
-        date: Python datetime.datetime object
-        lon : longitude of, e.g. flight track
-        lat : latitude of, e.g. flight track
-        satellite=: default "aqua", can also change to "terra", 'snpp', 'noaa20'
-        instrument=: default "modis", can also change to "viirs"
-        server=: string, data server
-        fdir_prefix=: string, data directory on NASA server
-        verbose=: Boolen type, verbose tag
-    output:
-        filename_tags: Python list of file name tags
-    """
-
-    # check cartopy and matplotlib
-    #/----------------------------------------------------------------------------\#
-    try:
-        import cartopy.crs as ccrs
-    except ImportError:
-        msg = '\nError [get_satfile_tag]: Please install <cartopy> to proceed.'
-        raise ImportError(msg)
-
-    try:
-        import matplotlib.path as mpl_path
-    except ImportError:
-        msg = '\nError [get_satfile_tag]: Please install <matplotlib> to proceed.'
-        raise ImportError(msg)
-    #\----------------------------------------------------------------------------/#
-
-
-    # check satellite and instrument
-    #/----------------------------------------------------------------------------\#
-    if instrument.lower() == 'modis' and (satellite.lower() in ['aqua', 'terra']):
-        instrument = instrument.upper()
-        satellite  = satellite.lower().title()
-    elif instrument.lower() == 'viirs' and (satellite.lower() in ['noaa20', 'snpp']):
-        instrument = instrument.upper()
-        satellite  = satellite.upper()
-    else:
-        msg = 'Error [get_satfile_tag]: Currently do not support <%s> onboard <%s>.' % (instrument, satellite)
-        raise NameError(msg)
-    #\----------------------------------------------------------------------------/#
-
-
-    # check login
-    #/----------------------------------------------------------------------------\#
-    try:
-        username = os.environ['EARTHDATA_USERNAME']
-        password = os.environ['EARTHDATA_PASSWORD']
-    except:
-        msg = '\nError [get_satfile_tag]: cannot find environment variables \'EARTHDATA_USERNAME\' and \'EARTHDATA_PASSWORD\'.'
-        raise OSError(msg)
-    #\----------------------------------------------------------------------------/#
-
-
-    # generate satellite filename on LAADS DAAC server
-    #/----------------------------------------------------------------------------\#
-    vname  = '%s|%s' % (satellite, instrument)
-    date_s = date.strftime('%Y-%m-%d')
-    fnames_server = {
-        'Aqua|MODIS'  : '%s/archives/geoMetaMODIS/61/AQUA/%4.4d/MYD03_%s.txt'           % (server, date.year, date_s),
-        'Terra|MODIS' : '%s/archives/geoMetaMODIS/61/TERRA/%4.4d/MOD03_%s.txt'          % (server, date.year, date_s),
-        'NOAA20|VIIRS': '%s/archives/geoMetaVIIRS/5201/NOAA-20/%4.4d/VJ103MOD_NRT_%s.txt' % (server, date.year, date_s),
-        'SNPP|VIIRS'  : '%s/archives/geoMetaVIIRS/5200/NPP/%4.4d/VNP03MOD_NRT_%s.txt'   % (server, date.year, date_s),
-        }
-    fname_server = fnames_server[vname]
-    #\----------------------------------------------------------------------------/#
-
-
-    # convert longitude in [-180, 180] range
-    # since the longitude in GeoMeta dataset is in the range of [-180, 180]
-    #/----------------------------------------------------------------------------\#
-    lon[lon>180.0] -= 360.0
-    logic = (lon>=-180.0)&(lon<=180.0) & (lat>=-90.0)&(lat<=90.0)
-    lon   = lon[logic]
-    lat   = lat[logic]
-    #\----------------------------------------------------------------------------/#
-
-
-    # try to access the server
-    #/----------------------------------------------------------------------------\#
-
-    # try to get information from local
-    # check two locations:
-    #   1) <tmp-data/satfile> directory under er3t main directory
-    #   2) current directory;
-    #/--------------------------------------------------------------\#
-    fdir_satfile_tmp = '%s/satfile' % er3t.common.fdir_data_tmp
-    if not os.path.exists(fdir_satfile_tmp):
-        os.makedirs(fdir_satfile_tmp)
-
-    fname_local1 = os.path.abspath('%s/%s' % (fdir_satfile_tmp, os.path.basename(fname_server)))
-    fname_local2 = os.path.abspath('%s/%s' % (local           , os.path.basename(fname_server)))
-
-    if os.path.exists(fname_local1):
-        with open(fname_local1, 'r') as f_:
-            content = f_.read()
-
-    elif os.path.exists(fname_local2):
-        os.system('cp %s %s' % (fname_local2, fname_local1))
-        with open(fname_local2, 'r') as f_:
-            content = f_.read()
-    #\--------------------------------------------------------------/#
-
-    else:
-
-        # get information from server
-        #/--------------------------------------------------------------\#
-        try:
-            with requests.Session() as session:
-                session.auth = (username, password)
-                r1     = session.request('get', fname_server)
-                r      = session.get(r1.url, auth=(username, password))
-        except:
-            msg = '\nError [get_satfile_tag]: cannot access <%s>.' % fname_server
-            raise OSError(msg)
-
-        if r.ok:
-            content = r.content.decode('utf-8')
-        else:
-            msg = '\nError [get_satfile_tag]: failed to retrieve information from <%s>.' % fname_server
-            raise OSError(msg)
-        #\--------------------------------------------------------------/#
-    #\----------------------------------------------------------------------------/#
-
-    # extract granule information from <content>
-    # after the following session, granule information will be stored under <data>
-    # data['GranuleID'].decode('UTF-8') to get the file name of MODIS granule
-    # data['StartDateTime'].decode('UTF-8') to get the time stamp of MODIS granule
-    # variable names can be found through
-    # print(data.dtype.names)
-    #/----------------------------------------------------------------------------\#
-
-    if vname in ['Aqua|MODIS', 'Terra|MODIS']:
-        dtype = ['|S41', '|S1','<f8','<f8','<f8','<f8','<f8','<f8','<f8','<f8']
-    elif vname in ['NOAA20|VIIRS', 'SNPP|VIIRS']:
-        dtype = ['|S43', '|S1','<f8','<f8','<f8','<f8','<f8','<f8','<f8','<f8']
-    usecols = (0, 4, 9, 10, 11, 12, 13, 14, 15, 16)
-
-    #\----------------------------------------------------------------------------/#
-    # LAADS DAAC servers are known to cause some issues occasionally while
-    # accessing the metadata. We will attempt to read the txt file online directly
-    # on the server but as a backup, we will download the txt file locally and
-    # access the data there
-    #/----------------------------------------------------------------------------\#
-    try:
-        data  = np.genfromtxt(StringIO(content), delimiter=',', skip_header=2, names=True, dtype=dtype, invalid_raise=False, loose=True, usecols=usecols)
-    except ValueError:
-
-        msg = '\nError [get_satfile_tag]: failed to retrieve information from <%s>.\nAttempting to download the file to access the data...\n' % fname_server
-        print(msg)
-
-        try:
-            token = os.environ['EARTHDATA_TOKEN']
-        except KeyError:
-            token = 'aG9jaDQyNDA6YUc5dVp5NWphR1Z1TFRGQVkyOXNiM0poWkc4dVpXUjE6MTYzMzcyNTY5OTplNjJlODUyYzFiOGI3N2M0NzNhZDUxYjhiNzE1ZjUyNmI1ZDAyNTlk'
-
-            msg = '\nWarning [download_laads_https]: Please get a token by following the instructions at\nhttps://ladsweb.modaps.eosdis.nasa.gov/learn/download-files-using-laads-daac-tokens\nThen add the following to the source file of your shell, e.g. \'~/.bashrc\'(Unix) or \'~/.zshrc\'(Mac),\nexport EARTHDATA_TOKEN="XXXXXXXXXXXXXXXXXXXXXXXXXXXXXXXX"\n'
-            warnings.warn(msg)
-
-        try:
-            command = "wget -e robots=off -m -np -R .html,.tmp -nH --cut-dirs=3 {} --header \"Authorization: Bearer {}\" -O {}".format(fname_server, token, fname_local1)
-            os.system(command)
-            with open(fname_local1, 'r') as f_:
-                content = f_.read()
-            data = np.genfromtxt(StringIO(content), delimiter=',', skip_header=2, names=True, dtype=dtype, invalid_raise=False, loose=True, usecols=usecols)
-        except ValueError:
-            msg = '\nError [get_satfile_tag]: failed to retrieve information from <%s>.\nThis is likely an issue with LAADS DAAC servers, please try downloading the files manually or try again later.\n' % fname_server
-            raise OSError(msg)
-
-    #\----------------------------------------------------------------------------/#
-    # loop through all the "MODIS granules" constructed through four corner points
-    # and find which granules contain the input data
-    #/----------------------------------------------------------------------------\#
-    Ndata = data.size
-    filename_tags = []
-    proj_ori = ccrs.PlateCarree()
-    for i in range(Ndata):
-
-        line = data[i]
-        xx0  = np.array([line['GRingLongitude1'], line['GRingLongitude2'], line['GRingLongitude3'], line['GRingLongitude4'], line['GRingLongitude1']])
-        yy0  = np.array([line['GRingLatitude1'] , line['GRingLatitude2'] , line['GRingLatitude3'] , line['GRingLatitude4'] , line['GRingLatitude1']])
-
-        if (abs(xx0[0]-xx0[1])>180.0) | (abs(xx0[0]-xx0[2])>180.0) | \
-           (abs(xx0[0]-xx0[3])>180.0) | (abs(xx0[1]-xx0[2])>180.0) | \
-           (abs(xx0[1]-xx0[3])>180.0) | (abs(xx0[2]-xx0[3])>180.0):
-
-            xx0[xx0<0.0] += 360.0
-
-        # roughly determine the center of granule
-        #/----------------------------------------------------------------------------\#
-        xx = xx0[:-1]
-        yy = yy0[:-1]
-        center_lon = xx.mean()
-        center_lat = yy.mean()
-        #\----------------------------------------------------------------------------/#
-
-        # find the precise center point of MODIS granule
-        #/----------------------------------------------------------------------------\#
-        proj_tmp   = ccrs.Orthographic(central_longitude=center_lon, central_latitude=center_lat)
-        LonLat_tmp = proj_tmp.transform_points(proj_ori, xx, yy)[:, [0, 1]]
-        center_xx  = LonLat_tmp[:, 0].mean(); center_yy = LonLat_tmp[:, 1].mean()
-        center_lon, center_lat = proj_ori.transform_point(center_xx, center_yy, proj_tmp)
-        #\----------------------------------------------------------------------------/#
-
-        proj_new = ccrs.Orthographic(central_longitude=center_lon, central_latitude=center_lat)
-        LonLat_in = proj_new.transform_points(proj_ori, lon, lat)[:, [0, 1]]
-        LonLat_modis  = proj_new.transform_points(proj_ori, xx0, yy0)[:, [0, 1]]
-
-        modis_granule  = mpl_path.Path(LonLat_modis, closed=True)
-        pointsIn       = modis_granule.contains_points(LonLat_in)
-        percentIn      = float(pointsIn.sum()) * 100.0 / float(pointsIn.size)
-        if pointsIn.sum()>0 and data[i]['DayNightFlag'].decode('UTF-8')=='D':
-            filename = data[i]['GranuleID'].decode('UTF-8')
-            filename_tag = '.'.join(filename.split('.')[1:3])
-            filename_tags.append(filename_tag)
-
-    #\----------------------------------------------------------------------------/#
-    return filename_tags
-
-
-
-def download_laads_https(
-             date,
-             dataset_tag,
-             filename_tag,
-             server='https://ladsweb.modaps.eosdis.nasa.gov',
-             fdir_prefix='/archive/allData',
-             day_interval=1,
-             fdir_out='tmp-data',
-             data_format=None,
-             run=True,
-             verbose=True):
-
-
-    """
-    Downloads products from the LAADS Data Archive (DAAC).
-
-    Input:
-        date: Python datetime object
-        dataset_tag: string, collection + dataset name, e.g. '61/MYD06_L2'
-        filename_tag: string, string pattern in the filename, e.g. '.2035.'
-        server=: string, data server
-        fdir_prefix=: string, data directory on NASA server
-        day_interval=: integer, for 8 day data, day_interval=8
-        fdir_out=: string, output data directory
-        data_format=None: e.g., 'hdf'
-        run=: boolean type, if False, the command will only be displayed but not run
-        verbose=: boolean type, verbose tag
-
-    Output:
-        fnames_local: Python list that contains downloaded satellite data file paths
-    """
-
-    try:
-        token = os.environ['EARTHDATA_TOKEN']
-    except KeyError:
-        token = 'aG9jaDQyNDA6YUc5dVp5NWphR1Z1TFRGQVkyOXNiM0poWkc4dVpXUjE6MTYzMzcyNTY5OTplNjJlODUyYzFiOGI3N2M0NzNhZDUxYjhiNzE1ZjUyNmI1ZDAyNTlk'
-        if verbose:
-            msg = '\nWarning [download_laads_https]: Please get a token by following the instructions at\nhttps://ladsweb.modaps.eosdis.nasa.gov/learn/download-files-using-laads-daac-tokens\nThen add the following to the source file of your shell, e.g. \'~/.bashrc\'(Unix) or \'~/.zshrc\'(Mac),\nexport EARTHDATA_TOKEN="XXXXXXXXXXXXXXXXXXXXXXXXXXXXXXXX"\n'
-            warnings.warn(msg)
-
-    if shutil.which('curl'):
-        command_line_tool = 'curl'
-    elif shutil.which('wget'):
-        command_line_tool = 'wget'
-    else:
-        msg = '\nError [download_laads_https]: <download_laads_https> needs <curl> or <wget> to be installed.'
-        raise OSError(msg)
-
-    year_str = str(date.timetuple().tm_year).zfill(4)
-    if day_interval == 1:
-        doy_str  = str(date.timetuple().tm_yday).zfill(3)
-    else:
-        doy_str = get_doy_tag(date, day_interval=day_interval)
-
-    fdir_data = '%s/%s/%s/%s' % (fdir_prefix, dataset_tag, year_str, doy_str)
-
-    fdir_server = server + fdir_data
-
-    #\----------------------------------------------------------------------------/#
-    # Use error handling to overcome occasional issues with LAADS DAAC servers
-    #/----------------------------------------------------------------------------\#
-    try:
-        webpage  = urllib.request.urlopen('%s.csv' % fdir_server)
-    except urllib.error.HTTPError:
-        msg = "The LAADS DAAC servers appear to be down. Attempting again in 10 seconds..."
-        print(msg)
-        time.sleep(10)
-        try:
-            webpage  = urllib.request.urlopen('%s.csv' % fdir_server)
-        except urllib.error.HTTPError:
-            msg = '\nError [download_laads_https]: cannot access <%s>.' % fdir_server
-            raise OSError(msg)
-    content  = webpage.read().decode('utf-8')
-    lines    = content.split('\n')
-
-    commands = []
-    fnames_local = []
-    for line in lines:
-        filename = line.strip().split(',')[0]
-        if filename_tag in filename:
-            fname_server = '%s/%s' % (fdir_server, filename)
-            fname_local  = '%s/%s' % (fdir_out, filename)
-            fnames_local.append(fname_local)
-            if command_line_tool == 'curl':
-                command = 'mkdir -p %s && curl -H \'Authorization: Bearer %s\' -L -C - \'%s\' -o \'%s\' --max-time 300' % (fdir_out, token, fname_server, fname_local)
-            elif command_line_tool == 'wget':
-                command = 'mkdir -p %s && wget -c "%s" --header "Authorization: Bearer %s" -O %s' % (fdir_out, fname_server, token, fname_local)
-            else:
-                msg = '\nError [download_laads_https]: command line tool %s is not currently supported. Please use one of `curl` or `wget`.' % command_line_tool
-                raise OSError(msg)
-            commands.append(command)
-
-    if not run:
-        print('Message [download_laads_https]: The commands to run are:')
-        for command in commands:
-            print(command)
-
-    else:
-
-        for i, command in enumerate(commands):
-
-            if verbose:
-                print('Message [download_laads_https]: Downloading %s ...' % fnames_local[i])
-            os.system(command)
-
-            fname_local = fnames_local[i]
-
-            if data_format is None:
-                data_format = os.path.basename(fname_local).split('.')[-1]
-
-            if data_format == 'hdf':
-
-                try:
-                    from pyhdf.SD import SD, SDC
-                    import pyhdf
-                except ImportError:
-                    msg = '\nError [download_laads_https]: To use \'download_laads_https\', \'pyhdf\' needs to be installed.'
-                    raise ImportError(msg)
-
-                #\----------------------------------------------------------------------------/#
-                # Attempt to download files. In case of an HDF4Error, attempt to re-download
-                # afer a time period as this could be caused by an internal timeout at
-                # the server side
-                #/----------------------------------------------------------------------------\#
-                try:
-                    if verbose:
-                        print('Message [download_laads_https]: Reading \'%s\' ...\n' % fname_local)
-                    f = SD(fname_local, SDC.READ)
-                    f.end()
-                    if verbose:
-                        print('Message [download_laads_https]: \'%s\' has been downloaded.\n' % fname_local)
-
-                except pyhdf.error.HDF4Error:
-                    print('Message [download_laads_https]: Encountered an error with \'%s\', trying again ...\n' % fname_local)
-                    try:
-                        os.remove(fname_local)
-                        time.sleep(10) # wait 10 seconds
-                        os.system(command) # re-download
-                        f = SD(fname_local, SDC.READ)
-                        f.end()
-                        if verbose:
-                            print('Message [download_laads_https]: \'%s\' has been downloaded.\n' % fname_local)
-                    except pyhdf.error.HDF4Error:
-                        print('Message [download_laads_https]: WARNING: Failed to read \'%s\'. File will be deleted as it might not be downloaded correctly. \n' % fname_local)
-                        fnames_local.remove(fname_local)
-                        os.remove(fname_local)
-                        continue
-
-
-            elif data_format == 'nc':
-
-                try:
-                    from netCDF4 import Dataset
-                    f = Dataset(fname_local, 'r')
-                    f.close()
-                    if verbose:
-                        print('Message [download_laads_https]: <%s> has been downloaded.\n' % fname_local)
-                except:
-                    msg = '\nWarning [download_laads_https]: Do not support check for <.%s> file.\nDo not know whether <%s> has been successfully downloaded.\n' % (data_format, fname_local)
-                    warnings.warn(msg)
-
-
-            elif data_format == 'h5':
-
-                try:
-                    import h5py
-                    f = h5py.File(fname_local, 'r')
-                    f.close()
-                    if verbose:
-                        print('Message [download_laads_https]: <%s> has been downloaded.\n' % fname_local)
-                except:
-                    msg = '\nWarning [download_laads_https]: Do not support check for <.%s> file.\nDo not know whether <%s> has been successfully downloaded.\n' % (data_format, fname_local)
-                    warnings.warn(msg)
-
-            else:
-
-                msg = '\nWarning [download_laads_https]: Do not support check for <.%s> file.\nDo not know whether <%s> has been successfully downloaded.\n' % (data_format, fname_local)
-                warnings.warn(msg)
-
-    return fnames_local
-
-
-
-def download_lance_https(
-             date,
-             dataset_tag,
-             filename_tag,
-             server='https://nrt3.modaps.eosdis.nasa.gov/api/v2/content',
-             fdir_prefix='/archives/allData',
-             day_interval=1,
-             fdir_out='tmp-data',
-             data_format=None,
-             run=True,
-             verbose=True):
-
-
-    """
-    Downloads products from the LANCE Near Real Time (NRT) Data Archive (DAAC).
-
-    Input:
-        date: Python datetime object
-        dataset_tag: string, collection + dataset name, e.g. '61/MYD06_L2'
-        filename_tag: string, string pattern in the filename, e.g. '.2035.'
-        server=: string, data server
-        fdir_prefix=: string, data directory on NASA server
-        day_interval=: integer, for 8 day data, day_interval=8
-        fdir_out=: string, output data directory
-        data_format=None: e.g., 'hdf'
-        run=: boolean type, if False, the command will only be displayed but not run
-        verbose=: boolean type, verbose tag
-
-    Output:
-        fnames_local: Python list that contains downloaded satellite data file paths
-    """
-
-    try:
-        token = os.environ['EARTHDATA_TOKEN']
-    except KeyError:
-        token = 'aG9jaDQyNDA6YUc5dVp5NWphR1Z1TFRGQVkyOXNiM0poWkc4dVpXUjE6MTYzMzcyNTY5OTplNjJlODUyYzFiOGI3N2M0NzNhZDUxYjhiNzE1ZjUyNmI1ZDAyNTlk'
-        if verbose:
-            msg = '\nWarning [download_lance_https]: Please get a token by following the instructions at\nhttps://ladsweb.modaps.eosdis.nasa.gov/learn/download-files-using-laads-daac-tokens\nThen add the following to the source file of your shell, e.g. \'~/.bashrc\'(Unix) or \'~/.zshrc\'(Mac),\nexport EARTHDATA_TOKEN="XXXXXXXXXXXXXXXXXXXXXXXXXXXXXXXX"\n'
-            warnings.warn(msg)
-
-    if shutil.which('curl'):
-        command_line_tool = 'curl'
-    elif shutil.which('wget'):
-        command_line_tool = 'wget'
-    else:
-        msg = '\nError [download_lance_https]: <download_lance_https> needs <curl> or <wget> to be installed.'
-        raise OSError(msg)
-
-    year_str = str(date.timetuple().tm_year).zfill(4)
-    if day_interval == 1:
-        doy_str  = str(date.timetuple().tm_yday).zfill(3)
-    else:
-        doy_str = get_doy_tag(date, day_interval=day_interval)
-
-    #\----------------------------------------------------------------------------/#
-    # VIIRS NRT is labeled differently from the standard product.
-    # Therefore, the dataset_tag needs to be updated only for VIIRS NRT products.
-    #/----------------------------------------------------------------------------\#
-    if dataset_tag.split('/')[-1].upper().startswith(('VNP', 'VJ1', 'VJ2')):
-        dataset_tag = dataset_tag + '_NRT'
-
-    fdir_csv_prefix = '/details/allData'
-    fdir_csv_format = '?fields=all&formats=csv'
-    fdir_csv_data   = '%s/%s/%s/%s%s' % (fdir_csv_prefix, dataset_tag, year_str, doy_str, fdir_csv_format)
-
-    fdir_data       = '%s/%s/%s/%s.csv' % (fdir_prefix, dataset_tag, year_str, doy_str)
-    fdir_server     = server + fdir_data
-    fdir_csv_server = server + fdir_csv_data
-
-    #\----------------------------------------------------------------------------/#
-    # Use error handling to overcome occasional issues with LANCE DAAC servers
-    #/----------------------------------------------------------------------------\#
-    try:
-        webpage = urllib.request.urlopen(fdir_csv_server)
-    except urllib.error.HTTPError:
-        msg = "The LANCE DAAC servers appear to be down or there could be an error with the fetch request. Attempting again in 10 seconds..."
-        print(msg)
-        time.sleep(10)
-        try:
-            webpage = urllib.request.urlopen(fdir_csv_server)
-        except urllib.error.HTTPError:
-            msg = '\nError [download_lance_https]: cannot access <%s>.' % fdir_csv_server
-            raise OSError(msg)
-
-    content  = webpage.read().decode('utf-8')
-    lines    = content.split('\n')
-
-    commands = []
-    fnames_local = []
-    for line in lines:
-        filename = line.strip().split(',')[0]
-        if filename_tag in filename and (filename.endswith('.hdf') or filename.endswith('.nc')):
-            fname_server = '%s/%s' % (fdir_server, filename)
-            fname_local  = '%s/%s' % (fdir_out, filename)
-            fnames_local.append(fname_local)
-            if command_line_tool == 'curl':
-                command = 'mkdir -p %s && curl -H \'Authorization: Bearer %s\' -L -C - \'%s\' -o \'%s\' --max-time 300' % (fdir_out, token, fname_server, fname_local)
-            elif command_line_tool == 'wget':
-                command = 'mkdir -p %s && wget -c "%s" --header "Authorization: Bearer %s" -O %s' % (fdir_out, fname_server, token, fname_local)
-            else:
-                msg = '\nError [download_lance_https]: command line tool %s is not currently supported. Please use one of `curl` or `wget`.' % command_line_tool
-                raise OSError(msg)
-            commands.append(command)
-
-    if not run:
-        print('Message [download_lance_https]: The commands to run are:')
-        for command in commands:
-            print(command)
-
-    else:
-
-        for i, command in enumerate(commands):
-
-            if verbose:
-                print('Message [download_lance_https]: Downloading %s ...' % fnames_local[i])
-            os.system(command)
-
-            fname_local = fnames_local[i]
-
-            if data_format is None:
-                data_format = os.path.basename(fname_local).split('.')[-1]
-
-            if data_format == 'hdf':
-
-                try:
-                    from pyhdf.SD import SD, SDC
-                    import pyhdf
-                except ImportError:
-                    msg = '\nError [download_lance_https]: To use \'download_lance_https\', \'pyhdf\' needs to be installed.'
-                    raise ImportError(msg)
-
-                #\----------------------------------------------------------------------------/#
-                # Attempt to download files. In case of an HDF4Error, attempt to re-download
-                # afer a time period as this could be caused by an internal timeout at
-                # the server side
-                #/----------------------------------------------------------------------------\#
-                try:
-                    if verbose:
-                        print('Message [download_lance_https]: Reading \'%s\' ...\n' % fname_local)
-                    f = SD(fname_local, SDC.READ)
-                    f.end()
-                    if verbose:
-                        print('Message [download_lance_https]: \'%s\' has been downloaded.\n' % fname_local)
-
-                except pyhdf.error.HDF4Error:
-                    print('Message [download_lance_https]: Encountered an error with \'%s\', trying again ...\n' % fname_local)
-                    try:
-                        os.remove(fname_local)
-                        time.sleep(10) # wait 10 seconds
-                        os.system(command) # re-download
-                        f = SD(fname_local, SDC.READ)
-                        f.end()
-                        if verbose:
-                            print('Message [download_lance_https]: \'%s\' has been downloaded.\n' % fname_local)
-                    except pyhdf.error.HDF4Error:
-                        msg = 'Warning [download_lance_https]: Failed to read \'%s\'. File will be deleted as it might not be downloaded correctly. \n' % fname_local
-                        warnings.warn(msg)
-                        fnames_local.remove(fname_local)
-                        os.remove(fname_local)
-                        continue
-
-
-            elif data_format == 'nc':
-
-                try:
-                    from netCDF4 import Dataset
-                    f = Dataset(fname_local, 'r')
-                    f.close()
-                    if verbose:
-                        print('Message [download_lance_https]: <%s> has been downloaded.\n' % fname_local)
-                except:
-                    msg = '\nWarning [download_lance_https]: Do not support check for <.%s> file.\nDo not know whether <%s> has been successfully downloaded.\n' % (data_format, fname_local)
-                    warnings.warn(msg)
-
-
-            elif data_format == 'h5':
-
-                try:
-                    import h5py
-                    f = h5py.File(fname_local, 'r')
-                    f.close()
-                    if verbose:
-                        print('Message [download_lance_https]: <%s> has been downloaded.\n' % fname_local)
-                except:
-                    msg = '\nWarning [download_lance_https]: Do not support check for <.%s> file.\nDo not know whether <%s> has been successfully downloaded.\n' % (data_format, fname_local)
-                    warnings.warn(msg)
-
-            else:
-
-                msg = '\nWarning [download_lance_https]: Do not support check for <.%s> file.\nDo not know whether <%s> has been successfully downloaded.\n' % (data_format, fname_local)
-                warnings.warn(msg)
-
-    return fnames_local
-
-
-
-def download_worldview_rgb(
-        date,
-        extent,
-        fdir_out='tmp-data',
-        instrument='modis',
-        satellite='aqua',
-        wmts_cgi='https://gibs.earthdata.nasa.gov/wmts/epsg4326/best/wmts.cgi',
-        layer_name0='CorrectedReflectance_TrueColor',
-        proj=None,
-        coastline=False,
-        fmt='png',
-        run=True
-        ):
-
-    """
-    Purpose: download satellite RGB imagery from NASA Worldview for a user-specified date and region
-    Inputs:
-        date: date object of <datetime.datetime>
-        extent: rectangular region, Python list of [west_most_longitude, east_most_longitude, south_most_latitude, north_most_latitude]
-        fdir_out=: directory to store RGB imagery from NASA Worldview
-        instrument=: satellite instrument, currently only supports 'modis' and 'viirs'
-        satellite=: satellite, currently only supports 'aqua' and 'terra' for 'modis', and 'snpp' and 'noaa20' for 'viirs'
-        wmts_cgi=: cgi link to NASA Worldview GIBS (Global Imagery Browse Services)
-        proj=: map projection for plotting the RGB imagery
-        coastline=: boolen type, whether to plot coastline
-        fmt=: can be either 'png' or 'h5'
-        run=: boolen type, whether to plot
-    Output:
-        fname: file name of the saved RGB file (png format)
-    Usage example:
-        import datetime
-        fname = download_wordview_rgb(datetime.datetime(2022, 5, 18), [-94.26,-87.21,31.86,38.91], instrument='modis', satellite='aqua')
-    """
-
-    if instrument.lower() == 'modis' and (satellite.lower() in ['aqua', 'terra']):
-        instrument = instrument.upper()
-        satellite  = satellite.lower().title()
-    elif instrument.lower() == 'viirs' and (satellite.lower() in ['noaa20', 'snpp']):
-        instrument = instrument.upper()
-        satellite  = satellite.upper()
-    else:
-        msg = 'Error [download_worldview_rgb]: Currently do not support <%s> onboard <%s>.' % (instrument, satellite)
-        raise NameError(msg)
-
-    date_s = date.strftime('%Y-%m-%d')
-    fname  = '%s/%s-%s_rgb_%s_(%s).png' % (fdir_out, instrument, satellite, date_s, ','.join(['%.2f' % extent0 for extent0 in extent]))
-    fname  = os.path.abspath(fname)
-
-    if run:
-
-        try:
-            import matplotlib as mpl
-            mpl.use('Agg')
-            import matplotlib.pyplot as plt
-            import matplotlib.image as mpl_img
-        except ImportError:
-            msg = 'Error [download_worldview_rgb]: Please install <matplotlib> to proceed.'
-            raise ImportError(msg)
-
-        try:
-            import cartopy.crs as ccrs
-        except ImportError:
-            msg = 'Error [download_worldview_rgb]: Please install <cartopy> to proceed.'
-            raise ImportError(msg)
-
-        if not os.path.exists(fdir_out):
-            os.makedirs(fdir_out)
-
-        layer_name = '%s_%s_%s' % (instrument, satellite, layer_name0)
-
-        if proj is None:
-            proj=ccrs.PlateCarree()
-
-        fig = plt.figure(figsize=(12, 6))
-        ax1 = fig.add_subplot(111, projection=proj)
-        ax1.add_wmts(wmts_cgi, layer_name, wmts_kwargs={'time': date_s})
-        if coastline:
-            ax1.coastlines(resolution='10m', color='black', linewidth=0.5, alpha=0.8)
-        ax1.set_extent(extent, crs=ccrs.PlateCarree())
-        ax1.outline_patch.set_visible(False)
-        ax1.axis('off')
-        plt.savefig(fname, bbox_inches='tight', pad_inches=0, dpi=300)
-        plt.close(fig)
-
-    if fmt == 'png':
-
-        pass
-
-    elif fmt == 'h5':
-
-        try:
-            import h5py
-        except ImportError:
-            msg = 'Error [download_worldview_rgb]: Please install <h5py> to proceed.'
-            raise ImportError(msg)
-
-        data = mpl_img.imread(fname)
-
-        lon  = np.linspace(extent[0], extent[1], data.shape[1])
-        lat  = np.linspace(extent[2], extent[3], data.shape[0])
-
-        fname = fname.replace('.png', '.h5')
-
-        f = h5py.File(fname, 'w')
-
-        f['extent'] = extent
-
-        f['lon'] = lon
-        f['lon'].make_scale('Longitude')
-
-        f['lat'] = lat
-        f['lat'].make_scale('Latitude')
-
-        f['rgb'] = np.swapaxes(data[::-1, :, :3], 0, 1)
-        f['rgb'].dims[0].label = 'Longitude'
-        f['rgb'].dims[0].attach_scale(f['lon'])
-        f['rgb'].dims[1].label = 'Latitude'
-        f['rgb'].dims[1].attach_scale(f['lat'])
-        f['rgb'].dims[2].label = 'RGB'
-
-        f.close()
-
-    return fname
-
-#\---------------------------------------------------------------------------/
-
-
-
->>>>>>> b8187141
 # physics
 #/---------------------------------------------------------------------------\
 
