import os
import sys
from io import StringIO
import numpy as np
import h5py
from scipy import interpolate
import shutil
import urllib.request
import requests
from er3t.util import check_equal, get_doy_tag, get_data_h4, get_data_nc, unpack_uint_to_bits



__all__ = [
        'modis_l1b', \
        'modis_l2', \
        'modis_35_l2', \
        'modis_03', \
        'modis_04', \
<<<<<<< HEAD
        'modis_07', \
=======
>>>>>>> a09f55f9
        'modis_09', \
        'modis_09a1', \
        'modis_43a1', \
        'modis_43a3', \
        'modis_tiff', \
        'upscale_modis_lonlat', \
        'download_modis_rgb', \
        'download_modis_https', \
        'cal_sinusoidal_grid', \
        'get_sinusoidal_grid_tag', \
        ]


MODIS_L1B_QKM_BANDS = {
                        1: 650,
                        2: 860,
                      }


MODIS_L1B_HKM_1KM_BANDS = {
                        1: 650,
                        2: 860,
                        3: 470,
                        4: 555,
                        5: 1240,
                        6: 1640,
                        7: 2130,
                        26: 1380,
                        8: 412,
                        9: 443,
                        10: 488,
                        11: 531,
                        12: 551,
                        13: 667,
                        14: 678,
                        15: 748,
                        16: 869,
                        17: 905,
                        18: 936,
                        19: 940,
                        20: 3750,
                        21: 3964,
                        22: 3964,
                        23: 4050,
                        24: 4465,
                        25: 4515,
                        27: 6715,
                        28: 7235,
                        29: 8550,
                        30: 9730,
                        31: 11030,
                        32: 12020,
                        33: 13335,
                        34: 13635,
                        35: 13935,
                        36: 14235
                      }

MODIS_L1B_HKM_1KM_BANDS_DEFAULT = {1: 650,
<<<<<<< HEAD
                                   2: 860,
                                   3: 470,
                                   4: 555,
                                   5: 1240,
                                   6: 1640,
                                   7: 2130
=======
                                   4: 555,
                                   3: 470
>>>>>>> a09f55f9
                                    }

# reader for MODIS (Moderate Resolution Imaging Spectroradiometer)
#╭────────────────────────────────────────────────────────────────────────────╮#

class modis_03:

    """
    Read MODIS 03 geolocation data

    Input:
        fnames=   : keyword argument, default=None, Python list of the file path of the original HDF4 file
        extent=   : keyword argument, default=None, region to be cropped, defined by [westmost, eastmost, southmost, northmost]
        vnames=   : keyword argument, default=[], additional variable names to be read in to self.data
        overwrite=: keyword argument, default=False, whether to overwrite or not
        verbose=  : keyword argument, default=False, verbose tag
        keep_dims=: keyword argument, default=False, set to True to get full granule, False to apply geomask of extent

    Output:
        self.data
                ['lon']
                ['lat']
                ['sza']
                ['saa']
                ['vza']
                ['vaa']
    """


    ID = 'MODIS 03 Geolocation Product'


    def __init__(self, \
                 fnames    = None,  \
                 extent    = None,  \
                 vnames    = [],    \
                 verbose   = False, \
                 keep_dims = False):

        self.fnames     = fnames      # file name of the pickle file
        self.extent     = extent      # specified region [westmost, eastmost, southmost, northmost]
        self.verbose    = verbose     # verbose tag
        self.keep_dims  = keep_dims   # flag; if false -> apply geomask to get 1D; true -> retain 2D granule data

        for fname in self.fnames:

            self.read(fname)

            if len(vnames) > 0:
                self.read_vars(fname, vnames=vnames)


    def read(self, fname):

        """
        Read solar and sensor angles

        self.data
            ['lon']
            ['lat']
            ['sza']
            ['saa']
            ['vza']
            ['vaa']

        self.logic
        """

        try:
            from pyhdf.SD import SD, SDC
        except ImportError:
            msg = 'Warning [modis_03]: To use \'modis_03\', \'pyhdf\' needs to be installed.'
            raise ImportError(msg)

        f     = SD(fname, SDC.READ)

        # lon lat
        lat0       = f.select('Latitude')
        lon0       = f.select('Longitude')

        sza0       = f.select('SolarZenith')
        saa0       = f.select('SolarAzimuth')
        vza0       = f.select('SensorZenith')
        vaa0       = f.select('SensorAzimuth')


        # 1. If region (extent=) is specified, filter data within the specified region
        # 2. If region (extent=) is not specified, filter invalid data
        #╭────────────────────────────────────────────────────────────────────────────╮#
        lon = lon0[:]
        lat = lat0[:]

        if self.extent is None:
            lon_range = [-180.0, 180.0]
            lat_range = [-90.0 , 90.0]
        else:
            lon_range = [self.extent[0], self.extent[1]]
            lat_range = [self.extent[2], self.extent[3]]

        logic     = (lon >= lon_range[0]) & (lon <= lon_range[1]) & (lat >= lat_range[0]) & (lat <= lat_range[1])
        if not self.keep_dims:
            lon       = lon[logic]
            lat       = lat[logic]
        #╰────────────────────────────────────────────────────────────────────────────╯#


        # Calculate 1. sza, 2. saa, 3. vza, 4. vaa
        #╭────────────────────────────────────────────────────────────────────────────╮#
        sza = get_data_h4(sza0)
        saa = get_data_h4(saa0)
        vza = get_data_h4(vza0)
        vaa = get_data_h4(vaa0)

        if not self.keep_dims:
            sza = sza[logic]
            saa = saa[logic]
            vza = vza[logic]
            vaa = vaa[logic]

        f.end()
        #╰────────────────────────────────────────────────────────────────────────────╯#

        if hasattr(self, 'data'):

            self.logic[fname] = {'1km': logic}

            self.data['lon']   = dict(name='Longitude'                 , data=np.hstack((self.data['lon']['data'], lon    )), units='degrees')
            self.data['lat']   = dict(name='Latitude'                  , data=np.hstack((self.data['lat']['data'], lat    )), units='degrees')
            self.data['sza']   = dict(name='Solar Zenith Angle'        , data=np.hstack((self.data['sza']['data'], sza    )), units='degrees')
            self.data['saa']   = dict(name='Solar Azimuth Angle'       , data=np.hstack((self.data['saa']['data'], saa    )), units='degrees')
            self.data['vza']   = dict(name='Sensor Zenith Angle'       , data=np.hstack((self.data['vza']['data'], vza    )), units='degrees')
            self.data['vaa']   = dict(name='Sensor Azimuth Angle'      , data=np.hstack((self.data['vaa']['data'], vaa    )), units='degrees')

        else:
            self.logic = {}
            self.logic[fname] = {'1km': logic}

            self.data  = {}
            self.data['lon']   = dict(name='Longitude'                 , data=lon    , units='degrees')
            self.data['lat']   = dict(name='Latitude'                  , data=lat    , units='degrees')
            self.data['sza']   = dict(name='Solar Zenith Angle'        , data=sza    , units='degrees')
            self.data['saa']   = dict(name='Solar Azimuth Angle'       , data=saa    , units='degrees')
            self.data['vza']   = dict(name='Sensor Zenith Angle'       , data=vza    , units='degrees')
            self.data['vaa']   = dict(name='Sensor Azimuth Angle'      , data=vaa    , units='degrees')


    def read_vars(self, fname, vnames=[]):

        try:
            from pyhdf.SD import SD, SDC
        except ImportError:
            msg = 'Warning [modis_03]: To use \'modis_03\', \'pyhdf\' needs to be installed.'
            raise ImportError(msg)

        logic = self.logic[fname]['1km']

        f     = SD(fname, SDC.READ)

        for vname in vnames:

            data0 = f.select(vname)
            data  = get_data_h4(data0)[logic]
            if vname.lower() in self.data.keys():
                self.data[vname.lower()] = dict(name=vname, data=np.hstack((self.data[vname.lower()]['data'], data)), units=data0.attributes()['units'])
            else:
                self.data[vname.lower()] = dict(name=vname, data=data, units=data0.attributes()['units'])

        f.end()



class modis_l1b:

    """
    Read MODIS Level 1B file into an object `modis_l1b`

    Input:
        fnames=   : list, default=None, Python list of the file path of the original HDF4 file
        extent=   : list, default=None, region to be cropped, defined by [westmost, eastmost, southmost, northmost]
        f03=      : class obj, default=None, class object created by `modis_03`
        bands=    : list, default=None, list of band numbers to get.
        verbose=  : bool, default=False, verbose tag
        keep_dims=: bool, default=False, set to True to get full granule, False to apply geomask of extent

    Output:
        self.data
                ['lon']
                ['lat']
                ['wvl']
                ['rad']
                ['ref']
                ['cnt']
                ['uct']
    """


    ID = 'MODIS Level 1b Calibrated Radiance'


    def __init__(self, \
                 fnames    = None, \
                 f03       = None, \
                 extent    = None, \
                 bands     = None, \
                 verbose   = False,\
                 keep_dims = False):

        self.fnames     = fnames      # Python list of the file path of the original HDF4 files
        self.f03        = f03         # geolocation class object created using the `modis_03` reader
        self.extent     = extent      # specified region [westmost, eastmost, southmost, northmost]
        self.bands      = bands       # Python list of bands that need to be extracted
        self.verbose    = verbose     # verbose tag
        self.keep_dims  = keep_dims   # flag; if false -> apply geomask to convert to 1D; true -> retain 2D/3D data


        filename = os.path.basename(fnames[0]).lower()
        if 'qkm' in filename:
            self.resolution = 0.25
            if bands is None:
                self.bands = list(MODIS_L1B_QKM_BANDS.keys())

            elif (bands is not None) and not (set(bands).issubset(set(MODIS_L1B_QKM_BANDS.keys()))):

                msg = 'Error [modis_l1b]: Bands must be one or more of %s' % list(MODIS_L1B_QKM_BANDS.keys())
                raise KeyError(msg)

        elif 'hkm' in filename:
            self.resolution = 0.5
            if bands is None:
                self.bands = list(MODIS_L1B_HKM_1KM_BANDS_DEFAULT.keys())

            elif (bands is not None) and not (set(bands).issubset(set(MODIS_L1B_HKM_1KM_BANDS.keys()))):
                msg = 'Error [modis_l1b]: Bands must be one or more of %s' % list(MODIS_L1B_HKM_1KM_BANDS.keys())
                raise KeyError(msg)

        elif '1km' in filename:
            self.resolution = 1.0
            if bands is None:
                self.bands = list(MODIS_L1B_HKM_1KM_BANDS_DEFAULT.keys())

            elif (bands is not None) and not (set(bands).issubset(set(MODIS_L1B_HKM_1KM_BANDS.keys()))):
                msg = 'Error [modis_l1b]: Bands must be one or more of %s' % list(MODIS_L1B_HKM_1KM_BANDS.keys())
                raise KeyError(msg)

        else:
            sys.exit('Error [modis_l1b]: Currently, only QKM (0.25km), HKM (0.5km), and 1KM products are supported.')

        for fname in self.fnames:
            self.read(fname)


    def _get_250_500_attrs(self, hdf_dset_250, hdf_dset_500):
        rad_off = hdf_dset_250.attributes()['radiance_offsets']         + hdf_dset_500.attributes()['radiance_offsets']
        rad_sca = hdf_dset_250.attributes()['radiance_scales']          + hdf_dset_500.attributes()['radiance_scales']
        ref_off = hdf_dset_250.attributes()['reflectance_offsets']      + hdf_dset_500.attributes()['reflectance_offsets']
        ref_sca = hdf_dset_250.attributes()['reflectance_scales']       + hdf_dset_500.attributes()['reflectance_scales']
        cnt_off = hdf_dset_250.attributes()['corrected_counts_offsets'] + hdf_dset_500.attributes()['corrected_counts_offsets']
        cnt_sca = hdf_dset_250.attributes()['corrected_counts_scales']  + hdf_dset_500.attributes()['corrected_counts_scales']
        return rad_off, rad_sca, ref_off, ref_sca, cnt_off, cnt_sca


    def _get_250_500_uct(self, hdf_uct_250, hdf_uct_500):
        uct_spc = hdf_uct_250.attributes()['specified_uncertainty'] + hdf_uct_500.attributes()['specified_uncertainty']
        uct_sca = hdf_uct_250.attributes()['scaling_factor']        + hdf_uct_500.attributes()['scaling_factor']
        return uct_spc, uct_sca

    def _get_250_500_1km_attrs(self, hdf_dset_250, hdf_dset_500, hdf_dset_1km_solar, hdf_dset_1km_emissive):
        num_emissive_bands = len(hdf_dset_1km_emissive.attributes()['radiance_scales'])

        rad_off = hdf_dset_250.attributes()['radiance_offsets']    + hdf_dset_500.attributes()['radiance_offsets']    + hdf_dset_1km_solar.attributes()['radiance_offsets'] + hdf_dset_1km_emissive.attributes()['radiance_offsets']
        rad_sca = hdf_dset_250.attributes()['radiance_scales']     + hdf_dset_500.attributes()['radiance_scales']     + hdf_dset_1km_solar.attributes()['radiance_scales'] + hdf_dset_1km_emissive.attributes()['radiance_scales']
        ref_off = hdf_dset_250.attributes()['reflectance_offsets'] + hdf_dset_500.attributes()['reflectance_offsets'] + hdf_dset_1km_solar.attributes()['reflectance_offsets'] + list(np.full(-99, num_emissive_bands))
        ref_sca = hdf_dset_250.attributes()['reflectance_scales']  + hdf_dset_500.attributes()['reflectance_scales']  + hdf_dset_1km_solar.attributes()['reflectance_scales'] + list(np.ones(num_emissive_bands))
        cnt_off = hdf_dset_250.attributes()['corrected_counts_offsets'] + hdf_dset_500.attributes()['corrected_counts_offsets'] + hdf_dset_1km_solar.attributes()['corrected_counts_offsets'] + list(np.full(num_emissive_bands, -99))
        cnt_sca = hdf_dset_250.attributes()['corrected_counts_scales'] + hdf_dset_500.attributes()['corrected_counts_scales'] + hdf_dset_1km_solar.attributes()['corrected_counts_scales'] + list(np.ones(num_emissive_bands))
        return rad_off, rad_sca, ref_off, ref_sca, cnt_off, cnt_sca

    def _get_250_500_1km_uct(self, hdf_uct_250, hdf_uct_500, hdf_uct_1km_solar, hdf_uct_1km_emissive):
        uct_spc = hdf_uct_250.attributes()['specified_uncertainty'] + hdf_uct_500.attributes()['specified_uncertainty'] + hdf_uct_1km_solar.attributes()['specified_uncertainty'] + hdf_uct_1km_emissive.attributes()['specified_uncertainty']
        uct_sca = hdf_uct_250.attributes()['scaling_factor']        + hdf_uct_500.attributes()['scaling_factor']        + hdf_uct_1km_solar.attributes()['scaling_factor'] + hdf_uct_1km_emissive.attributes()['scaling_factor']
        return uct_spc, uct_sca


    def read(self, fname):

        """
        Read radiance/reflectance/corrected counts along with their uncertainties from the MODIS L1B data
        Output:
            self.data
                ['lon']
                ['lat']
                ['wvl']
                ['rad']
                ['ref']
                ['cnt']
                ['uct']
    """

        try:
            from pyhdf.SD import SD, SDC
        except ImportError:
            msg = 'Warning [modis_l1b]: To use \'modis_l1b\', \'pyhdf\' needs to be installed.'
            raise ImportError(msg)

        f     = SD(fname, SDC.READ)

        # when resolution equals to 250 m
        if check_equal(self.resolution, 0.25):
            if self.f03 is not None:
                lon0  = self.f03.data['lon']['data']
                lat0  = self.f03.data['lat']['data']
            else:
                lat0  = f.select('Latitude')
                lon0  = f.select('Longitude')

            # band info
            band_numbers = list(f.select('Band_250M')[:])
            band_dict = dict(zip(band_numbers, np.arange(0, len(band_numbers))))

            lon, lat  = upscale_modis_lonlat(lon0[:], lat0[:], scale=4, extra_grid=False)
            raw0      = f.select('EV_250_RefSB')
            uct0      = f.select('EV_250_RefSB_Uncert_Indexes')

            if self.extent is None:
                lon_range = [-180.0, 180.0]
                lat_range = [-90.0 , 90.0]

            else:
                lon_range = [self.extent[0] - 0.01, self.extent[1] + 0.01]
                lat_range = [self.extent[2] - 0.01, self.extent[3] + 0.01]

            logic     = (lon >= lon_range[0]) & (lon <= lon_range[1]) & (lat >= lat_range[0]) & (lat <= lat_range[1])
            if not self.keep_dims:
                lon       = lon[logic]
                lat       = lat[logic]

            # save offsets and scaling factors
            rad_off = raw0.attributes()['radiance_offsets']
            rad_sca = raw0.attributes()['radiance_scales']

            ref_off = raw0.attributes()['reflectance_offsets']
            ref_sca = raw0.attributes()['reflectance_scales']

            cnt_off = raw0.attributes()['corrected_counts_offsets']
            cnt_sca = raw0.attributes()['corrected_counts_scales']

            uct_spc = uct0.attributes()['specified_uncertainty']
            uct_sca = uct0.attributes()['scaling_factor']
            do_region = True

        # when resolution equals to 500 m
        elif check_equal(self.resolution, 0.5):
            if self.f03 is not None:
                lon0  = self.f03.data['lon']['data']
                lat0  = self.f03.data['lat']['data']
            else:
                lat0  = f.select('Latitude')
                lon0  = f.select('Longitude')


            lon, lat  = upscale_modis_lonlat(lon0[:], lat0[:], scale=2, extra_grid=False)
            raw0_250  = f.select('EV_250_Aggr500_RefSB')
            uct0_250  = f.select('EV_250_Aggr500_RefSB_Uncert_Indexes')
            raw0_500  = f.select('EV_500_RefSB')
            uct0_500  = f.select('EV_500_RefSB_Uncert_Indexes')

            # save offsets and scaling factors (from both QKM and HKM bands)
            rad_off, rad_sca, ref_off, ref_sca, cnt_off, cnt_sca = self._get_250_500_attrs(raw0_250, raw0_500)
            uct_spc, uct_sca                                     = self._get_250_500_uct(uct0_250, uct0_500)

            # combine QKM and HKM bands
            raw0      = np.vstack([raw0_250, raw0_500])
            uct0      = np.vstack([uct0_250, uct0_500])

            # band info
            band_numbers = list(f.select('Band_250M')[:]) + list(f.select('Band_500M')[:])
            band_dict = dict(zip(band_numbers, np.arange(0, len(band_numbers))))

            do_region = True

            if self.extent is None:
                lon_range = [-180.0, 180.0]
                lat_range = [-90.0 , 90.0]

            else:
                lon_range = [self.extent[0] - 0.01, self.extent[1] + 0.01]
                lat_range = [self.extent[2] - 0.01, self.extent[3] + 0.01]

            logic     = (lon >= lon_range[0]) & (lon <= lon_range[1]) & (lat >= lat_range[0]) & (lat <= lat_range[1])
            if not self.keep_dims: # converts to 1D
                lon       = lon[logic]
                lat       = lat[logic]

        # when resolution equals to 1000 m
        elif check_equal(self.resolution, 1.0):
            if self.f03 is not None:
                raw0_250           = f.select('EV_250_Aggr1km_RefSB')
                uct0_250           = f.select('EV_250_Aggr1km_RefSB_Uncert_Indexes')
                raw0_500           = f.select('EV_500_Aggr1km_RefSB')
                uct0_500           = f.select('EV_500_Aggr1km_RefSB_Uncert_Indexes')
                raw0_1km_solar     = f.select('EV_1KM_RefSB')
                uct0_1km_solar     = f.select('EV_1KM_RefSB_Uncert_Indexes')
                raw0_1km_emissive  = f.select('EV_1KM_Emissive')
                uct0_1km_emissive  = f.select('EV_1KM_Emissive_Uncert_Indexes')

                # save offsets and scaling factors (from both QKM and HKM and 1KM solar and emissive bands)
                rad_off, rad_sca, ref_off, ref_sca, cnt_off, cnt_sca = self._get_250_500_1km_attrs(raw0_250, raw0_500, raw0_1km_solar, raw0_1km_emissive)
                uct_spc, uct_sca                                     = self._get_250_500_1km_uct(uct0_250, uct0_500, uct0_1km_solar, uct0_1km_emissive)

                # combine QKM and HKM and 1KM bands
                raw0      = np.vstack([raw0_250, raw0_500, raw0_1km_solar, raw0_1km_emissive])
                uct0      = np.vstack([uct0_250, uct0_500, uct0_1km_solar, uct0_1km_emissive])

                # band info
                band_numbers = list(f.select('Band_250M')[:]) + list(f.select('Band_500M')[:]) + list(f.select('Band_1KM_RefSB')[:]) + list(f.select('Band_1KM_Emissive')[:])
                band_dict = dict(zip(band_numbers, np.arange(0, len(band_numbers))))

                do_region = False
                lon       = self.f03.data['lon']['data']
                lat       = self.f03.data['lat']['data']
                logic     = self.f03.logic[find_fname_match(fname, self.f03.logic.keys())]['1km']
            else:
                sys.exit('Error   [modis_l1b]: 1KM product reader has not been implemented without geolocation file being specified.')

        else:
            sys.exit('Error   [modis_l1b]: \'resolution=%f\' has not been implemented.' % self.resolution)


        # Calculate 1. radiance, 2. reflectance, 3. corrected counts from the raw data
        #╭────────────────────────────────────────────────────────────────────────────╮#
        wvl = np.zeros(len(self.bands), dtype='uint16')

        if self.keep_dims: # don't apply the logic geomask
            raw = raw0[:]
            rad = np.zeros((len(self.bands), raw.shape[1], raw.shape[2]), dtype=np.float32)
            ref = np.zeros((len(self.bands), raw.shape[1], raw.shape[2]), dtype=np.float32)
            cnt = np.zeros((len(self.bands), raw.shape[1], raw.shape[2]), dtype=np.float32)
            # Calculate uncertainty
            uct     = uct0[:]
            uct_pct = np.zeros((len(self.bands), raw.shape[1], raw.shape[2]), dtype=np.float32)

        else:
            raw = raw0[:][:, logic]
            rad = np.zeros((len(self.bands), raw.shape[1]), dtype=np.float32)
            ref = np.zeros((len(self.bands), raw.shape[1]), dtype=np.float32)
            cnt = np.zeros((len(self.bands), raw.shape[1]), dtype=np.float32)
            # Calculate uncertainty
            uct     = uct0[:][:, logic]
            uct_pct = np.zeros((len(self.bands), raw.shape[1]), dtype=np.float32)

        # apply offsets and scales
        for band_counter, i in enumerate(self.bands):
            band_idx                = band_dict[i]
            rad0                    = (raw[band_idx] - rad_off[band_idx]) * rad_sca[band_idx]
            rad[band_counter]       = rad0/1000.0 # convert to W/m^2/nm/sr
            ref[band_counter]       = (raw[band_idx] - ref_off[band_idx]) * ref_sca[band_idx]
            cnt[band_counter]       = (raw[band_idx] - cnt_off[band_idx]) * cnt_sca[band_idx]
            uct_pct[band_counter]   = uct_spc[band_idx] * np.exp(uct[band_idx] / uct_sca[band_idx]) # convert to percentage
            wvl[band_counter]       = MODIS_L1B_HKM_1KM_BANDS[i]

        f.end()
        #╰────────────────────────────────────────────────────────────────────────────╯#



        if hasattr(self, 'data'):
            if do_region:
                self.data['lon'] = dict(name='Longitude'           , data=np.hstack((self.data['lon']['data'], lon)),     units='degrees')
                self.data['lat'] = dict(name='Latitude'            , data=np.hstack((self.data['lat']['data'], lat)),     units='degrees')

            self.data['rad'] = dict(name='Radiance'                , data=np.hstack((self.data['rad']['data'], rad)),     units='W/m^2/nm/sr')
            self.data['ref'] = dict(name='Reflectance (x cos(SZA))', data=np.hstack((self.data['ref']['data'], ref)),     units='N/A')
            self.data['cnt'] = dict(name='Corrected Counts'        , data=np.hstack((self.data['cnt']['data'], cnt)),     units='N/A')
            self.data['uct'] = dict(name='Uncertainty Percentage'  , data=np.hstack((self.data['uct']['data'], uct_pct)), units='N/A')

        else:

            self.data = {}
            self.data['lon'] = dict(name='Longitude'               , data=lon,     units='degrees')
            self.data['lat'] = dict(name='Latitude'                , data=lat,     units='degrees')
            self.data['wvl'] = dict(name='Wavelength'              , data=wvl,     units='nm')
            self.data['rad'] = dict(name='Radiance'                , data=rad,     units='W/m^2/nm/sr')
            self.data['ref'] = dict(name='Reflectance (x cos(SZA))', data=ref,     units='N/A')
            self.data['cnt'] = dict(name='Corrected Counts'        , data=cnt,     units='N/A')
            self.data['uct'] = dict(name='Uncertainty Percentage'  , data=uct_pct, units='N/A')


    def save_h5(self, fname):

        f = h5py.File(fname, 'w')
        for key in self.data.keys():
            f[key] = self.data[key]['data']
        f.close()



class modis_l2:

    """
    Read MODIS level 2 cloud product

    Input:
        fnames=   : keyword argument, default=None, Python list of the file path of the original HDF4 file
        f03=      : keyword argument, default=None, Python list of the corresponding geolocation files to fnames
        extent=   : keyword argument, default=None, region to be cropped, defined by [westmost, eastmost, southmost, northmost]
        vnames=   : keyword argument, default=[], additional variable names to be read in to self.data
        verbose=  : keyword argument, default=False, verbose tag

    Output:
        self.data
                ['lon']
                ['lat']
                ['cot']
                ['cer']
                ['cwp']
    """


    ID = 'MODIS Level 2 Cloud Product'


    def __init__(self,              \
                 fnames,            \
                 f03       = None,  \
                 extent    = None,  \
                 vnames    = [],    \
                 cop_flag  = '',    \
                 verbose   = False):

        self.fnames     = fnames      # file name of the pickle file
        self.f03        = f03         # geolocation class object created using the `modis_03` reader
        self.extent     = extent      # specified region [westmost, eastmost, southmost, northmost]
        self.verbose    = verbose     # verbose tag

        for fname in self.fnames:

            self.read(fname, cop_flag=cop_flag)

            if len(vnames) > 0:
                self.read_vars(fname, vnames=vnames)


    def read(self, fname, cop_flag):

        """
        Read cloud optical properties

        self.data
            ['lon']
            ['lat']
            ['cot']
            ['cer']
            ['cwp']
            ['pcl']
            ['lon_5km']
            ['lat_5km']

        self.logic
        self.logic_5km
        """

        try:
            from pyhdf.SD import SD, SDC
        except ImportError:
            msg = 'Warning [modis_l2]: To use \'modis_l2\', \'pyhdf\' needs to be installed.'
            raise ImportError(msg)

        if len(cop_flag) == 0:
            vname_ctp     = 'Cloud_Phase_Optical_Properties'
            vname_cot     = 'Cloud_Optical_Thickness'
            vname_cer     = 'Cloud_Effective_Radius'
            vname_cwp     = 'Cloud_Water_Path'
            vname_cot_err = 'Cloud_Optical_Thickness_Uncertainty'
            vname_cer_err = 'Cloud_Effective_Radius_Uncertainty'
            vname_cwp_err = 'Cloud_Water_Path_Uncertainty'
        else:
            vname_ctp     = 'Cloud_Phase_Optical_Properties'
            vname_cot     = 'Cloud_Optical_Thickness_%s' % cop_flag
            vname_cer     = 'Cloud_Effective_Radius_%s'  % cop_flag
            vname_cwp     = 'Cloud_Water_Path_%s'  % cop_flag
            vname_cot_err = 'Cloud_Optical_Thickness_Uncertainty_%s' % cop_flag
            vname_cer_err = 'Cloud_Effective_Radius_Uncertainty_%s' % cop_flag
            vname_cwp_err = 'Cloud_Water_Path_Uncertainty_%s'  % cop_flag

        f     = SD(fname, SDC.READ)

        # lon lat
        lat0       = f.select('Latitude')
        lon0       = f.select('Longitude')

        ctp        = f.select(vname_ctp)

        cot0       = f.select(vname_cot)
        cer0       = f.select(vname_cer)
        cwp0       = f.select(vname_cwp)
        cot1       = f.select('%s_PCL' % vname_cot)
        cer1       = f.select('%s_PCL' % vname_cer)
        cwp1       = f.select('%s_PCL' % vname_cwp)
        cot_err0   = f.select(vname_cot_err)
        cer_err0   = f.select(vname_cer_err)
        cwp_err0   = f.select(vname_cwp_err)


        # 1. If region (extent=) is specified, filter data within the specified region
        # 2. If region (extent=) is not specified, filter invalid data
        #╭────────────────────────────────────────────────────────────────────────────╮#
        if self.extent is None:

            if 'actual_range' in lon0.attributes().keys():
                lon_range = lon0.attributes()['actual_range']
                lat_range = lat0.attributes()['actual_range']
            elif 'valid_range' in lon0.attributes().keys():
                lon_range = lon0.attributes()['valid_range']
                lat_range = lat0.attributes()['valid_range']
            else:
                lon_range = [-180.0, 180.0]
                lat_range = [-90.0 , 90.0]

        else:

            lon_range = [self.extent[0] - 0.01, self.extent[1] + 0.01]
            lat_range = [self.extent[2] - 0.01, self.extent[3] + 0.01]

        if self.f03 is None:
            lon, lat  = upscale_modis_lonlat(lon0[:], lat0[:], scale=5, extra_grid=True)
            logic_1km = (lon >= lon_range[0]) & (lon <= lon_range[1]) & (lat >= lat_range[0]) & (lat <= lat_range[1])
            lon       = lon[logic_1km]
            lat       = lat[logic_1km]
        else:
            lon       = self.f03.data['lon']['data']
            lat       = self.f03.data['lat']['data']
            logic_1km = self.f03.logic[find_fname_match(fname, self.f03.logic.keys())]['1km']


        lon_5km   = lon0[:]
        lat_5km   = lat0[:]
        logic_5km = (lon_5km >= lon_range[0]) & (lon_5km <= lon_range[1]) & (lat_5km >= lat_range[0]) & (lat_5km <= lat_range[1])
        lon_5km   = lon_5km[logic_5km]
        lat_5km   = lat_5km[logic_5km]
        #╰────────────────────────────────────────────────────────────────────────────╯#

        # Calculate 1. cot, 2. cer, 3. ctp
        #╭────────────────────────────────────────────────────────────────────────────╮#
        ctp           = get_data_h4(ctp)[logic_1km]

        cot0_data     = get_data_h4(cot0)[logic_1km]
        cer0_data     = get_data_h4(cer0)[logic_1km]
        cwp0_data     = get_data_h4(cwp0)[logic_1km]

        cot1_data     = get_data_h4(cot1)[logic_1km]
        cer1_data     = get_data_h4(cer1)[logic_1km]
        cwp1_data     = get_data_h4(cwp1)[logic_1km]

        cot_err0_data = get_data_h4(cot_err0)[logic_1km]
        cer_err0_data = get_data_h4(cer_err0)[logic_1km]
        cwp_err0_data = get_data_h4(cwp_err0)[logic_1km]

        # Make copies to modify
        cot     = cot0_data.copy()
        cer     = cer0_data.copy()
        cwp     = cer0_data.copy()
        cot_err = cot_err0_data.copy()
        cer_err = cer_err0_data.copy()
        cwp_err = cwp_err0_data.copy()

        pcl = np.zeros_like(cot, dtype=np.uint8)

        # Mark negative (invalid) retrievals with clear-sky values
        logic_invalid = (cot0_data < 0.0) | (cer0_data < 0.0) | (cwp0_data < 0.0) | (ctp == 0)
        cot[logic_invalid]     = 0.0
        cer[logic_invalid]     = 0.0
        cwp[logic_invalid]     = 0.0
        cot_err[logic_invalid] = 0.0
        cer_err[logic_invalid] = 0.0
        cwp_err[logic_invalid] = 0.0

        # Mark clear-sky pixels using phase as an additional important input
        logic_clear          = ((cot0_data == 0.0) | (cer0_data == 0.0) | (cwp0_data == 0.0)) & (ctp == 1)
        cot[logic_clear]     = 0.0
        cer[logic_clear]     = 0.0
        cwp[logic_clear]     = 0.0

        # Use partially cloudy retrieval to fill in clouds:
        # When the standard retrieval identifies a pixel as being clear-sky AND the corresponding PCL retrieval says it is cloudy,
        # we give credence to the PCL retrieval and mark the pixel with PCL-retrieved values

        logic_pcl      = ((cot0_data == 0.0) | (cer0_data == 0.0) | (cwp0_data == 0.0)) & \
                         ((cot1_data > 0.0)  & (cer1_data > 0.0)  & (cwp1_data > 0.0))

        pcl[logic_pcl] = 1
        cot[logic_pcl] = cot1_data[logic_pcl]
        cer[logic_pcl] = cer1_data[logic_pcl]
        cwp[logic_pcl] = cwp1_data[logic_pcl]

        f.end()
        #╰────────────────────────────────────────────────────────────────────────────╯#

        # pcl = pcl[logic_1km]

        if hasattr(self, 'data'):

            self.logic[fname]      = {'1km':logic_1km, '5km':logic_5km}

            self.data['lon']       = dict(name='Longitude',                           data=np.hstack((self.data['lon']['data'], lon)),                   units='degrees')
            self.data['lat']       = dict(name='Latitude',                            data=np.hstack((self.data['lat']['data'], lat)),                   units='degrees')
            self.data['ctp']       = dict(name='Cloud thermodynamic phase',           data=np.hstack((self.data['ctp']['data'], ctp)),                   units='N/A')
            self.data['cot']       = dict(name='Cloud optical thickness',             data=np.hstack((self.data['cot']['data'], cot)),                   units='N/A')
            self.data['cer']       = dict(name='Cloud effective radius',              data=np.hstack((self.data['cer']['data'], cer)),                   units='micron')
            self.data['cot_err']   = dict(name='Cloud optical thickness uncertainty', data=np.hstack((self.data['cot_err']['data'], cot*cot_err/100.0)), units='N/A')
            self.data['cer_err']   = dict(name='Cloud effective radius uncertainty',  data=np.hstack((self.data['cer_err']['data'], cer*cer_err/100.0)), units='micron')
            self.data['pcl']       = dict(name='PCL tag (1:PCL)',                     data=np.hstack((self.data['pcl']['data'], pcl)),                   units='N/A')
            self.data['lon_5km']   = dict(name='Longitude at 5km',                    data=np.hstack((self.data['lon_5km']['data'], lon_5km)),           units='degrees')
            self.data['lat_5km']   = dict(name='Latitude at 5km',                     data=np.hstack((self.data['lat_5km']['data'], lat_5km)),           units='degrees')

        else:
            self.logic = {}
            self.logic[fname] = {'1km':logic_1km, '5km':logic_5km}

            self.data  = {}
            self.data['lon']       = dict(name='Longitude',                           data=lon,               units='degrees')
            self.data['lat']       = dict(name='Latitude',                            data=lat,               units='degrees')
            self.data['ctp']       = dict(name='Cloud thermodynamic phase',           data=ctp,               units='N/A')
            self.data['cot']       = dict(name='Cloud optical thickness',             data=cot,               units='N/A')
            self.data['cer']       = dict(name='Cloud effective radius',              data=cer,               units='micron')
            self.data['cot_err']   = dict(name='Cloud optical thickness uncertainty', data=cot*cot_err/100.0, units='N/A')
            self.data['cer_err']   = dict(name='Cloud effective radius uncertainty',  data=cer*cer_err/100.0, units='micron')
            self.data['pcl']       = dict(name='PCL tag (1:PCL)',                     data=pcl,               units='N/A')
            self.data['lon_5km']   = dict(name='Longitude at 5km',                    data=lon_5km,           units='degrees')
            self.data['lat_5km']   = dict(name='Latitude at 5km',                     data=lat_5km,           units='degrees')


    def read_vars(self, fname, vnames=[]):

        try:
            from pyhdf.SD import SD, SDC
        except ImportError:
            msg = 'Warning [modis_l2]: To use \'modis_l2\', \'pyhdf\' needs to be installed.'
            raise ImportError(msg)

        f     = SD(fname, SDC.READ)

        dim_1km = f.select('Cloud_Optical_Thickness').info()[2]
        dim_5km = f.select('Cloud_Top_Height').info()[2]

        for vname in vnames:

            data0 = f.select(vname)
            dim0  = data0.info()[2]
            if dim0 == dim_1km:
                logic = self.logic[fname]['1km']
            elif dim0 == dim_5km:
                logic = self.logic[fname]['5km']
            else:
                msg = 'Error [modis_l2]: Unknow resolution for <%s>.' % vname
                raise ValueError(msg)
            data  = get_data_h4(data0)[logic]
            if vname.lower() in self.data.keys():
                self.data[vname.lower()] = dict(name=vname, data=np.hstack((self.data[vname.lower()]['data'], data)), units=data0.attributes()['units'])
            else:
                self.data[vname.lower()] = dict(name=vname, data=data, units=data0.attributes()['units'])

        f.end()



class modis_35_l2:

    """
    Read MODIS level 2 cloud mask product

    Note: We currently only support processing of the cloud mask bytes at a 1 km resolution only.

    Input:
        fnames=   : keyword argument, default=None, Python list of the file path of the original HDF4 file
        f03=      : keyword argument, default=None, Python list of the corresponding geolocation files to fnames
        extent=   : keyword argument, default=None, region to be cropped, defined by [westmost, eastmost, southmost, northmost]
        verbose=  : keyword argument, default=False, verbose tag

    Output:
        self.data
                ['lon']
                ['lat']
                ['use_qa']          => 0: not useful (discard), 1: useful
                ['confidence_qa']   => 0: no confidence (do not use), 1: low confidence, 2, ... 7: very high confidence
                ['cloud_mask_flag'] => 0: not determined, 1: determined
                ['fov_qa_cat']      => 0: cloudy, 1: uncertain, 2: probably clear, 3: confident clear
                ['day_night_flag']  => 0: night, 1: day
                ['sunglint_flag']   => 0: in sunglint path, 1: not in sunglint path
                ['snow_ice_flag']   => 0: snow/ice background processing, 1: no snow/ice processing path
                ['land_water_cat']  => 0: water, 1: coastal, 2: desert, 3: land
                ['lon_5km']
                ['lat_5km']

    References: (Product Page) https://atmosphere-imager.gsfc.nasa.gov/products/cloud-mask
                (ATBD)         https://atmosphere-imager.gsfc.nasa.gov/sites/default/files/ModAtmo/MOD35_ATBD_Collection6_1.pdf
                (User Guide)   http://cimss.ssec.wisc.edu/modis/CMUSERSGUIDE.PDF
    """


    ID = 'MODIS Level 2 Cloud Mask Product'


    def __init__(self,              \
                 fnames,            \
                 f03       = None,  \
                 extent    = None,  \
                 verbose   = False):

        self.fnames     = fnames      # file name of the pickle file
        self.f03        = f03         # geolocation file
        self.extent     = extent      # specified region [westmost, eastmost, southmost, northmost]
        self.verbose    = verbose     # verbose tag

        for fname in self.fnames:
            self.read(fname)


    def extract_data(self, dbyte, byte=0):
        """
        Extract cloud mask (in byte format) flags and categories
        """
        if dbyte.dtype != 'uint8':
            dbyte = dbyte.astype('uint8')

        data = np.unpackbits(dbyte, bitorder='big', axis=1) # convert to binary

        if byte == 0:
            # extract flags and categories (*_cat) bit by bit
            land_water_cat  = 2 * data[:, 0] + 1 * data[:, 1] # convert to a value between 0 and 3
            snow_ice_flag   = data[:, 2]
            sunglint_flag   = data[:, 3]
            day_night_flag  = data[:, 4]
            fov_qa_cat      = 2 * data[:, 5] + 1 * data[:, 6] # convert to a value between 0 and 3
            cloud_mask_flag = data[:, 7]
            return cloud_mask_flag, day_night_flag, sunglint_flag, snow_ice_flag, land_water_cat, fov_qa_cat


    def quality_assurance(self, dbyte, byte=0):
        """
        Extract cloud mask QA data to determine confidence
        """
        if dbyte.dtype != 'uint8':
            dbyte = dbyte.astype('uint8')

        data = np.unpackbits(dbyte, bitorder='big', axis=1)

        # process qa flags
        if byte == 0:
            # Byte 0 only has 4 bits of useful information, other 4 are always 0
            confidence_qa = 4 * data[:, 4] + 2 * data[:, 5] + 1 * data[:, 6] # convert to a value between 0 and 7 confidence
            useful_qa = data[:, 7] # usefulness QA flag
            return useful_qa, confidence_qa


    def read(self, fname):

        """
        Read cloud mask flags and tests/categories

        self.data
            ['lon']
            ['lat']
            ['use_qa']          => 0: not useful (discard), 1: useful
            ['confidence_qa']   => 0: no confidence (do not use), 1: low confidence, 2, ... 7: very high confidence
            ['cloud_mask_flag'] => 0: not determined, 1: determined
            ['fov_qa_cat']      => 0: cloudy, 1: uncertain, 2: probably clear, 3: confident clear
            ['day_night_flag']  => 0: night, 1: day
            ['sunglint_flag']   => 0: not in sunglint path, 1: in sunglint path
            ['snow_ice_flag']   => 0: no snow/ice in background, 1: possible snow/ice in background
            ['land_water_cat']  => 0: water, 1: coastal, 2: desert, 3: land
            ['lon_5km']
            ['lat_5km']

        self.logic_1km
        self.logic_5km
        """

        try:
            from pyhdf.SD import SD, SDC
        except ImportError:
            msg = 'Warning [modis_35_l2]: To use \'modis_35_l2\', \'pyhdf\' needs to be installed.'
            raise ImportError(msg)

        f          = SD(fname, SDC.READ)

        # lon lat
        lat0       = f.select('Latitude')
        lon0       = f.select('Longitude')
        cld_msk0   = f.select('Cloud_Mask')
        qa0        = f.select('Quality_Assurance')


        # 1. If region (extent=) is specified, filter data within the specified region
        # 2. If region (extent=) is not specified, filter invalid data
        #╭────────────────────────────────────────────────────────────────────────────╮#
        if self.extent is None:

            if 'actual_range' in lon0.attributes().keys():
                lon_range = lon0.attributes()['actual_range']
                lat_range = lat0.attributes()['actual_range']
            elif 'valid_range' in lon0.attributes().keys():
                lon_range = lon0.attributes()['valid_range']
                lat_range = lat0.attributes()['valid_range']
            else:
                lon_range = [-180.0, 180.0]
                lat_range = [-90.0 , 90.0]

        else:

            lon_range = [self.extent[0] - 0.01, self.extent[1] + 0.01]
            lat_range = [self.extent[2] - 0.01, self.extent[3] + 0.01]
        #╰────────────────────────────────────────────────────────────────────────────╯#

        # Attempt to get lat/lon from geolocation file
        #╭────────────────────────────────────────────────────────────────────────────╮#
        if self.f03 is None:
            lon, lat  = upscale_modis_lonlat(lon0[:], lat0[:], scale=5, extra_grid=True)
            logic_1km = (lon >= lon_range[0]) & (lon <= lon_range[1]) & (lat >= lat_range[0]) & (lat <= lat_range[1])
            lon       = lon[logic_1km]
            lat       = lat[logic_1km]
        else:
            lon       = self.f03.data['lon']['data']
            lat       = self.f03.data['lat']['data']
            logic_1km = self.f03.logic[find_fname_match(fname, self.f03.logic.keys())]['1km']
        #╰────────────────────────────────────────────────────────────────────────────╯#

        lon_5km   = lon0[:]
        lat_5km   = lat0[:]
        logic_5km = (lon_5km>=lon_range[0]) & (lon_5km<=lon_range[1]) & (lat_5km>=lat_range[0]) & (lat_5km<=lat_range[1])
        lon_5km   = lon_5km[logic_5km]
        lat_5km   = lat_5km[logic_5km]

        # Get cloud mask and flag fields
        #╭────────────────────────────────────────────────────────────────────────────╮#
        cm0_data = get_data_h4(cld_msk0)
        qa0_data = get_data_h4(qa0)
        cm = cm0_data.copy()
        qa = qa0_data.copy()

        cm = cm[0, :, :] # read only the first of 6 bytes; rest will be supported in the future if needed
        cm = np.array(cm[logic_1km], dtype='uint8')
        cm = cm.reshape((cm.size, 1))
        cloud_mask_flag, day_night_flag, sunglint_flag, snow_ice_flag, land_water_cat, fov_qa_cat = self.extract_data(cm)


        qa = qa[:, :, 0] # read only the first byte for confidence (indexed differently from cloud mask SDS)
        qa = np.array(qa[logic_1km], dtype='uint8')
        qa = qa.reshape((qa.size, 1))
        use_qa, confidence_qa = self.quality_assurance(qa, byte=0)

        f.end()
        #╰────────────────────────────────────────────────────────────────────────────╯#

        if hasattr(self, 'data'):

            self.logic[fname] = {'1km':logic_1km, '5km':logic_5km}

            self.data['lon']               = dict(name='Longitude',            data=np.hstack((self.data['lon']['data'], lon)),                         units='degrees')
            self.data['lat']               = dict(name='Latitude',             data=np.hstack((self.data['lat']['data'], lat)),                         units='degrees')
            self.data['use_qa']            = dict(name='QA useful',            data=np.hstack((self.data['use_qa']['data'], use_qa)),                   units='N/A')
            self.data['confidence_qa']     = dict(name='QA Mask confidence',   data=np.hstack((self.data['confidence_qa']['data'], confidence_qa)),     units='N/A')
            self.data['cloud_mask_flag']   = dict(name='Cloud mask flag',      data=np.hstack((self.data['cloud_mask_flag']['data'], cloud_mask_flag)), units='N/A')
            self.data['fov_qa_cat']        = dict(name='FOV quality cateogry', data=np.hstack((self.data['fov_qa_cat']['data'], fov_qa_cat)),           units='N/A')
            self.data['day_night_flag']    = dict(name='Day/night flag',       data=np.hstack((self.data['day_night_flag']['data'], day_night_flag)),   units='N/A')
            self.data['sunglint_flag']     = dict(name='Sunglint flag',        data=np.hstack((self.data['sunglint_flag']['data'], sunglint_flag)),     units='N/A')
            self.data['snow_ice_flag']     = dict(name='Snow/ice flag',        data=np.hstack((self.data['snow_flag']['data'], snow_ice_flag)),         units='N/A')
            self.data['land_water_cat']    = dict(name='Land/water flag',      data=np.hstack((self.data['land_water_cat']['data'], land_water_cat)),   units='N/A')
            self.data['lon_5km']           = dict(name='Longitude at 5km',     data=np.hstack((self.data['lon_5km']['data'], lon_5km)),                 units='degrees')
            self.data['lat_5km']           = dict(name='Latitude at 5km',      data=np.hstack((self.data['lat_5km']['data'], lat_5km)),                 units='degrees')

        else:
            self.logic = {}
            self.logic[fname] = {'1km':logic_1km, '5km':logic_5km}

            self.data  = {}
            self.data['lon']             = dict(name='Longitude',            data=lon,             units='degrees')
            self.data['lat']             = dict(name='Latitude',             data=lat,             units='degrees')
            self.data['use_qa']          = dict(name='QA useful',            data=use_qa,          units='N/A')
            self.data['confidence_qa']   = dict(name='QA Mask confidence',   data=confidence_qa,   units='N/A')
            self.data['cloud_mask_flag'] = dict(name='Cloud mask flag',      data=cloud_mask_flag, units='N/A')
            self.data['fov_qa_cat']      = dict(name='FOV quality category', data=fov_qa_cat,      units='N/A')
            self.data['day_night_flag']  = dict(name='Day/night flag',       data=day_night_flag,  units='N/A')
            self.data['sunglint_flag']   = dict(name='Sunglint flag',        data=sunglint_flag,   units='N/A')
            self.data['snow_ice_flag']   = dict(name='Snow/ice flag',        data=snow_ice_flag,   units='N/A')
            self.data['land_water_cat']  = dict(name='Land/water category',  data=land_water_cat,  units='N/A')
            self.data['lon_5km']         = dict(name='Longitude at 5km',     data=lon_5km,         units='degrees')
            self.data['lat_5km']         = dict(name='Latitude at 5km',      data=lat_5km,         units='degrees')


class modis_mvcm_cldmsk_l2:
    """
    A class for extracting data from MODIS/Aqua Cloud Mask 5-Min Swath 1 km files (CLDMSK_L2).
    This is the Continuity MODIS-VIIRS Cloud Mask (MVCM) and is produced slightly differently from the MxD35_L2 cloud mask product.
    Consult the references below for appropriate usage.

    Args:
        fname (str): The file name.
        mode (str, optional): The mode under which to operate and extract data, one of 'auto' (gets some cloud mask data that should be sufficient for most users) or 'all' (gets all geophysical data). Defaults to 'auto'.
        quality_assurance (bool, optional): Flag to get QA data. Defaults to False.

    References: (User Guide) https://ladsweb.modaps.eosdis.nasa.gov/api/v2/content/archives/Document%20Archive/Science%20Data%20Product%20Documentation/MODIS_VIIRS_Cloud-Mask_UG_04162020.pdf
                (ATBD) https://modis-atmosphere.gsfc.nasa.gov/sites/default/files/ModAtmo/MOD35_ATBD_Collection6_0.pdf
                (Filespec) https://ladsweb.modaps.eosdis.nasa.gov/filespec/VIIRS/1/CLDMSK_L2_MODIS_Aqua
                (Paper) Frey et al. (2020), https://doi.org/10.3390/rs12203334

    Note: MODIS/Terra is not yet supported by MVCM
    """
    ID = 'MODIS MVCM Continuity Cloud Mask 5-Min Swath 1 km'
<<<<<<< HEAD
=======


    def __init__(self, \
                 fname,  \
                 mode = 'auto', \
                 quality_assurance = False):


        self.fname             = fname              # file name
        self.mode              = mode.lower()       # mode under which to operate and extract data
        self.quality_assurance = quality_assurance  # flag to get qa data

        self.read(fname)


    def extract_data_byte0(self, dbyte):
        """
        Extract cloud mask (in byte format) flags and categories
        """
        if dbyte.dtype != 'uint8':
            dbyte = dbyte.astype('uint8')

        data = unpack_uint_to_bits(dbyte.filled(), 8, bitorder='little')
        # extract flags and categories (*_cat) bit by bit
        cloud_mask_flag = data[0]
        fov_qa_cat      = data[1] + 2 * data[2] # convert to a value between 0 and 3
        day_night_flag  = data[3]
        sunglint_flag   = data[4]
        snow_ice_flag   = data[5]
        land_water_cat  = data[6] + 2 * data[7] # convert to a value between 0 and 3
>>>>>>> a09f55f9

        return cloud_mask_flag, day_night_flag, sunglint_flag, snow_ice_flag, land_water_cat, fov_qa_cat

<<<<<<< HEAD
    def __init__(self, \
                 fname,  \
                 mode = 'auto', \
                 quality_assurance = False):


        self.fname             = fname              # file name
        self.mode              = mode.lower()       # mode under which to operate and extract data
        self.quality_assurance = quality_assurance  # flag to get qa data

        self.read(fname)


    def extract_data_byte0(self, dbyte):
        """
        Extract cloud mask (in byte format) flags and categories
        """
        if dbyte.dtype != 'uint8':
            dbyte = dbyte.astype('uint8')
=======

    def extract_other_data_bytes(self, dbyte1, dbyte2, dbyte3):
        """
        Extract cloud mask (in byte format) flags and categories for bytes 2, 3 and 4 (treated as bytes 1, 2 and 3 here)
        Note that bytes 5 and 6 are always padded spare and not used.
        """

        ################## extract byte 1 ##################
        if dbyte1.dtype != 'uint8':
            dbyte1 = dbyte1.astype('uint8')

        data_dbyte1 = unpack_uint_to_bits(dbyte1.filled(), 8, bitorder='little') # convert to binary

        # extract flags bit by bit
        # bit 0 is spare
        thin_cirrus_flag_solar    = data_dbyte1[1] # thin cirrus detected using solar chanels
        snow_cover_ancillary_map  = data_dbyte1[2] # snow cover map from anicllary sources
        thin_cirrus_flag_ir       = data_dbyte1[3] # thin cirrus detected using IR
        cloud_adjacent_flag       = data_dbyte1[4] # cloud adjacency (cloudy, probably cloudy plus 1-pixel adjacent)
        cloud_flag_ir_thresh      = data_dbyte1[5] # cloud flag ocean IR threshold
        # bits 6 and 7 (co2 high cloud tests) are not used for MVCM

        ################## extract byte 2 ##################
        if dbyte2.dtype != 'uint8':
            dbyte2 = dbyte2.astype('uint8')

        data_dbyte2 = unpack_uint_to_bits(dbyte2.filled(), 8, bitorder='little') # convert to binary

        high_cloud_flag_138       = data_dbyte2[0] # 1.38 micron high cloud test
        high_cloud_flag_ir_night  = data_dbyte2[1] # night only IR high cloud test
        cloud_flag_ir_temp_diff   = data_dbyte2[2] # Cloud Flag - IR Temperature Difference Tests
        cloud_flag_ir_night       = data_dbyte2[3] # Cloud Flag – 3.9-11 μm test
        cloud_flag_vnir_ref       = data_dbyte2[4] # Cloud Flag – VNIR Reflectance Test
        cloud_flag_vnir_ref_ratio = data_dbyte2[5] # Cloud Flag – VNIR Reflectance Ratio Test
        clr_sky_ndvi_coastal      = data_dbyte2[6] # clear-sky restoral test – NDVI in coastal areas
        cloud_flag_water_1621     = data_dbyte2[7] # Cloud Flag – Water 1.6 or 2.1 μm Test

        ################## extract byte 3 ##################
        if dbyte3.dtype != 'uint8':
            dbyte3 = dbyte3.astype('uint8')

        data_dbyte3 = unpack_uint_to_bits(dbyte3.filled(), 8, bitorder='little') # convert to binary

        cloud_flag_water_ir                  = data_dbyte3[0] # Cloud Flag – Water 8.6-11 μm
        clr_sky_ocean_spatial                = data_dbyte3[1] # Clear-sky Restoral Test – Spatial Consistency (ocean)
        clr_sky_polar_night_land_sunglint    = data_dbyte3[2] # Clear-sky Restoral Tests (polar night, land, sun glint)
        cloud_flag_sfc_temp_water_night_land = data_dbyte3[3] # Cloud Flag – Surface Temperature Tests (water, night land)
        # bits 4 and 5 are spare
        cloud_flag_night_ocean_ir_variable   = data_dbyte3[6] # Cloud Flag – Night Ocean 11 μm Variability Test
        cloud_flag_night_ocean_low_emissive  = data_dbyte3[7] # Cloud Flag – Night Ocean “Low-Emissivity” 3.9-11 μm Test

        ################## stacking ##################
        # now stack them by type instead of separate fields
        cloud_flag_tests  = np.stack([cloud_flag_ir_temp_diff, cloud_flag_ir_night, cloud_flag_vnir_ref, cloud_flag_vnir_ref_ratio, cloud_flag_water_1621, cloud_flag_water_ir, cloud_flag_sfc_temp_water_night_land, cloud_flag_night_ocean_ir_variable, cloud_flag_night_ocean_low_emissive, cloud_flag_ir_thresh, thin_cirrus_flag_solar, thin_cirrus_flag_ir, cloud_adjacent_flag], axis=0)

        self.cloud_flag_test_description = 'index 0: Cloud Flag - IR Temperature Difference Tests\n'\
                                           'index 1: Cloud Flag - 3.9-11 μm test\n'\
                                           'index 2: Cloud Flag - VNIR Reflectance Test\n'\
                                           'index 3: Cloud Flag - VNIR Reflectance Ratio Test\n'\
                                           'index 4: Cloud Flag - Water 1.6 or 2.1 μm Test\n'\
                                           'index 5: Cloud Flag - Water 8.6-11 μm\n'\
                                           'index 6: Cloud Flag - Surface Temperature Tests (water, night land)\n'\
                                           'index 7: Cloud Flag - Night Ocean 11 μm Variability Test\n'\
                                           'index 8: Cloud Flag - Night Ocean “Low-Emissivity” 3.9-11 μm Test\n'\
                                           'index 9: Cloud Flag - IR Threshold\n'\
                                           'index 10: Cloud Flag - Thin Cirrus (Solar)\n'\
                                           'index 11: Cloud Flag - Thin Cirrus (IR)\n'\
                                           'index 12: Cloud Flag - Adjacency Test (cloudy, probably cloudy plus 1-pixel adjacent)\n'\

        high_cloud_flag_tests = np.stack([high_cloud_flag_138, high_cloud_flag_ir_night], axis=0)
        self.high_cloud_flag_tests_description = 'index 0: 1.38 μm high cloud test\n'\
                                                 'index 1: night only IR high cloud test\n'\

        clr_sky_restoral_tests = np.stack([clr_sky_ndvi_coastal, clr_sky_ocean_spatial, clr_sky_polar_night_land_sunglint], axis=0)
        self.clr_sky_restoral_tests_description = 'index 0: Clear-sky Restoral Test - NDVI in coastal areas\n'\
                                                  'index 1: Clear-sky Restoral Test - Spatial Consistency (ocean)\n'\
                                                  'index 2: Clear-sky Restoral Tests (polar night, land, sun glint)\n'\

        return cloud_flag_tests, high_cloud_flag_tests, clr_sky_restoral_tests, snow_cover_ancillary_map


    def quality_assurance_byte0(self, dbyte):
        """
        Extract cloud mask QA byte 1 (treated as byte 0 here)
        """
        if dbyte.dtype != 'uint8':
            dbyte = dbyte.astype('uint8')

        data = unpack_uint_to_bits(dbyte.filled(), 8, bitorder='little')

        # process qa flags
        # Byte 0 only has 4 bits of useful information, other 4 are always 0
        useful_qa = data[0] # usefulness QA flag
        confidence_qa = data[1] + 2 * data[2] + 4 * data[3] # convert to a value between 0 and 7 confidence

        return useful_qa, confidence_qa
>>>>>>> a09f55f9

        data = unpack_uint_to_bits(dbyte.filled(), 8, bitorder='little')
        # extract flags and categories (*_cat) bit by bit
        cloud_mask_flag = data[0]
        fov_qa_cat      = data[1] + 2 * data[2] # convert to a value between 0 and 3
        day_night_flag  = data[3]
        sunglint_flag   = data[4]
        snow_ice_flag   = data[5]
        land_water_cat  = data[6] + 2 * data[7] # convert to a value between 0 and 3

<<<<<<< HEAD
        return cloud_mask_flag, day_night_flag, sunglint_flag, snow_ice_flag, land_water_cat, fov_qa_cat


    def extract_other_data_bytes(self, dbyte1, dbyte2, dbyte3):
        """
        Extract cloud mask (in byte format) flags and categories for bytes 2, 3 and 4 (treated as bytes 1, 2 and 3 here)
        Note that bytes 5 and 6 are always padded spare and not used.
        """

        ################## extract byte 1 ##################
        if dbyte1.dtype != 'uint8':
            dbyte1 = dbyte1.astype('uint8')

        data_dbyte1 = unpack_uint_to_bits(dbyte1.filled(), 8, bitorder='little') # convert to binary

        # extract flags bit by bit
        # bit 0 is spare
        thin_cirrus_flag_solar    = data_dbyte1[1] # thin cirrus detected using solar chanels
        snow_cover_ancillary_map  = data_dbyte1[2] # snow cover map from anicllary sources
        thin_cirrus_flag_ir       = data_dbyte1[3] # thin cirrus detected using IR
        cloud_adjacent_flag       = data_dbyte1[4] # cloud adjacency (cloudy, probably cloudy plus 1-pixel adjacent)
        cloud_flag_ir_thresh      = data_dbyte1[5] # cloud flag ocean IR threshold
        # bits 6 and 7 (co2 high cloud tests) are not used for MVCM

        ################## extract byte 2 ##################
        if dbyte2.dtype != 'uint8':
            dbyte2 = dbyte2.astype('uint8')

        data_dbyte2 = unpack_uint_to_bits(dbyte2.filled(), 8, bitorder='little') # convert to binary

        high_cloud_flag_138       = data_dbyte2[0] # 1.38 micron high cloud test
        high_cloud_flag_ir_night  = data_dbyte2[1] # night only IR high cloud test
        cloud_flag_ir_temp_diff   = data_dbyte2[2] # Cloud Flag - IR Temperature Difference Tests
        cloud_flag_ir_night       = data_dbyte2[3] # Cloud Flag – 3.9-11 μm test
        cloud_flag_vnir_ref       = data_dbyte2[4] # Cloud Flag – VNIR Reflectance Test
        cloud_flag_vnir_ref_ratio = data_dbyte2[5] # Cloud Flag – VNIR Reflectance Ratio Test
        clr_sky_ndvi_coastal      = data_dbyte2[6] # clear-sky restoral test – NDVI in coastal areas
        cloud_flag_water_1621     = data_dbyte2[7] # Cloud Flag – Water 1.6 or 2.1 μm Test

        ################## extract byte 3 ##################
        if dbyte3.dtype != 'uint8':
            dbyte3 = dbyte3.astype('uint8')

        data_dbyte3 = unpack_uint_to_bits(dbyte3.filled(), 8, bitorder='little') # convert to binary

        cloud_flag_water_ir                  = data_dbyte3[0] # Cloud Flag – Water 8.6-11 μm
        clr_sky_ocean_spatial                = data_dbyte3[1] # Clear-sky Restoral Test – Spatial Consistency (ocean)
        clr_sky_polar_night_land_sunglint    = data_dbyte3[2] # Clear-sky Restoral Tests (polar night, land, sun glint)
        cloud_flag_sfc_temp_water_night_land = data_dbyte3[3] # Cloud Flag – Surface Temperature Tests (water, night land)
        # bits 4 and 5 are spare
        cloud_flag_night_ocean_ir_variable   = data_dbyte3[6] # Cloud Flag – Night Ocean 11 μm Variability Test
        cloud_flag_night_ocean_low_emissive  = data_dbyte3[7] # Cloud Flag – Night Ocean “Low-Emissivity” 3.9-11 μm Test

        ################## stacking ##################
        # now stack them by type instead of separate fields
        cloud_flag_tests  = np.stack([cloud_flag_ir_temp_diff, cloud_flag_ir_night, cloud_flag_vnir_ref, cloud_flag_vnir_ref_ratio, cloud_flag_water_1621, cloud_flag_water_ir, cloud_flag_sfc_temp_water_night_land, cloud_flag_night_ocean_ir_variable, cloud_flag_night_ocean_low_emissive, cloud_flag_ir_thresh, thin_cirrus_flag_solar, thin_cirrus_flag_ir, cloud_adjacent_flag], axis=0)

        self.cloud_flag_test_description = 'index 0: Cloud Flag - IR Temperature Difference Tests\n'\
                                           'index 1: Cloud Flag - 3.9-11 μm test\n'\
                                           'index 2: Cloud Flag - VNIR Reflectance Test\n'\
                                           'index 3: Cloud Flag - VNIR Reflectance Ratio Test\n'\
                                           'index 4: Cloud Flag - Water 1.6 or 2.1 μm Test\n'\
                                           'index 5: Cloud Flag - Water 8.6-11 μm\n'\
                                           'index 6: Cloud Flag - Surface Temperature Tests (water, night land)\n'\
                                           'index 7: Cloud Flag - Night Ocean 11 μm Variability Test\n'\
                                           'index 8: Cloud Flag - Night Ocean “Low-Emissivity” 3.9-11 μm Test\n'\
                                           'index 9: Cloud Flag - IR Threshold\n'\
                                           'index 10: Cloud Flag - Thin Cirrus (Solar)\n'\
                                           'index 11: Cloud Flag - Thin Cirrus (IR)\n'\
                                           'index 12: Cloud Flag - Adjacency Test (cloudy, probably cloudy plus 1-pixel adjacent)\n'\

        high_cloud_flag_tests = np.stack([high_cloud_flag_138, high_cloud_flag_ir_night], axis=0)
        self.high_cloud_flag_tests_description = 'index 0: 1.38 μm high cloud test\n'\
                                                 'index 1: night only IR high cloud test\n'\

        clr_sky_restoral_tests = np.stack([clr_sky_ndvi_coastal, clr_sky_ocean_spatial, clr_sky_polar_night_land_sunglint], axis=0)
        self.clr_sky_restoral_tests_description = 'index 0: Clear-sky Restoral Test - NDVI in coastal areas\n'\
                                                  'index 1: Clear-sky Restoral Test - Spatial Consistency (ocean)\n'\
                                                  'index 2: Clear-sky Restoral Tests (polar night, land, sun glint)\n'\

        return cloud_flag_tests, high_cloud_flag_tests, clr_sky_restoral_tests, snow_cover_ancillary_map


    def quality_assurance_byte0(self, dbyte):
        """
        Extract cloud mask QA byte 1 (treated as byte 0 here)
        """
        if dbyte.dtype != 'uint8':
            dbyte = dbyte.astype('uint8')

        data = unpack_uint_to_bits(dbyte.filled(), 8, bitorder='little')

        # process qa flags
        # Byte 0 only has 4 bits of useful information, other 4 are always 0
        useful_qa = data[0] # usefulness QA flag
        confidence_qa = data[1] + 2 * data[2] + 4 * data[3] # convert to a value between 0 and 7 confidence

        return useful_qa, confidence_qa

=======
    def quality_assurance_byte1(self, dbyte):
        """
        Extract cloud mask QA byte 2 (treated as byte 1 here).
        Note that only some bits are extracted as most other data is already available
        in the main geophysical field data.
        """
        if dbyte.dtype != 'uint8':
            dbyte = dbyte.astype('uint8')

        data = unpack_uint_to_bits(dbyte.filled(), 8, bitorder='little')
        nco_flag = data[0]

        return nco_flag


    def read(self, fname):
        try:
            import netCDF4 as nc
        except ImportError:
            msg = 'Warning [modis_09]: To use \'modis_09\', \'netCDF4\' needs to be installed.'
            raise ImportError(msg)

        f = nc.Dataset(fname, 'r')

        # by default clr sky confidence and cloud mask will be extracted
        clr_sky_confidence = get_data_nc(f['geophysical_data/Clear_Sky_Confidence'], replace_fill_value=np.nan)
        cloud_mask = get_data_nc(f['geophysical_data/Integer_Cloud_Mask'], replace_fill_value=-1).astype('int8')

        # save the data
        self.data = {}
        self.data['clr_sky_confidence'] = dict(name='Clear Sky Confidence', data=clr_sky_confidence, description='The `Clear_Sky_Confidence` is the final numeric value of the confidence of clear sky, or Q value', units='N/A')
        self.data['cloud_mask']         = dict(name='Cloud Mask',           data=cloud_mask,  description='MODIS cloud mask bits 1 & 2 converted to integer\n(0 = cloudy,\n1= probably cloudy,\n2 = probably clear,\n3 = confident clear,\n-1 = no result)\n', units='N/A')
>>>>>>> a09f55f9

    def quality_assurance_byte1(self, dbyte):
        """
        Extract cloud mask QA byte 2 (treated as byte 1 here).
        Note that only some bits are extracted as most other data is already available
        in the main geophysical field data.
        """
        if dbyte.dtype != 'uint8':
            dbyte = dbyte.astype('uint8')

        data = unpack_uint_to_bits(dbyte.filled(), 8, bitorder='little')
        nco_flag = data[0]

<<<<<<< HEAD
        return nco_flag


    def read(self, fname):
        try:
            import netCDF4 as nc
        except ImportError:
            msg = 'Warning [modis_09]: To use \'modis_09\', \'netCDF4\' needs to be installed.'
            raise ImportError(msg)

        f = nc.Dataset(fname, 'r')

        # by default clr sky confidence and cloud mask will be extracted
        clr_sky_confidence = get_data_nc(f['geophysical_data/Clear_Sky_Confidence'], replace_fill_value=np.nan)
        cloud_mask = get_data_nc(f['geophysical_data/Integer_Cloud_Mask'], replace_fill_value=-1).astype('int8')

        # save the data
        self.data = {}
        self.data['clr_sky_confidence'] = dict(name='Clear Sky Confidence', data=clr_sky_confidence, description='The `Clear_Sky_Confidence` is the final numeric value of the confidence of clear sky, or Q value', units='N/A')
        self.data['cloud_mask']         = dict(name='Cloud Mask',           data=cloud_mask,  description='MODIS cloud mask bits 1 & 2 converted to integer\n(0 = cloudy,\n1= probably cloudy,\n2 = probably clear,\n3 = confident clear,\n-1 = no result)\n', units='N/A')


        if (self.mode == 'auto') or (self.mode == 'all'): # extract other data bytes too
            cloud_mask_tests = f['geophysical_data/Cloud_Mask'] # spectral tests
            cloud_mask_tests_dat = get_data_nc(cloud_mask_tests, replace_fill_value=None)
            cloud_mask_flag, day_night_flag, sunglint_flag, snow_ice_flag, land_water_cat, fov_qa_cat = self.extract_data_byte0(cloud_mask_tests_dat[0])

            # save the data
            self.data['cloud_mask_flag'] = dict(name='Cloud Mask Flag', data=cloud_mask_flag, units='N/A')
            self.data['day_night_flag']  = dict(name='Day Night Flag',   data=day_night_flag, units='N/A')
            self.data['sunglint_flag']   = dict(name='Sunglint Flag',   data=sunglint_flag, units='N/A')
            self.data['snow_ice_flag']   = dict(name='Snow/ice processing path', data=snow_ice_flag, units='N/A')
            self.data['land_water_flag'] = dict(name='Land/water processing path', data=land_water_cat, units='N/A')
            self.data['fov_flag']        = dict(name='Unobstructed FOV Quality Flag', data=fov_qa_cat, units='N/A')

            if self.mode == 'all':
                cloud_flag_tests, high_cloud_flag_tests, clr_sky_restoral_tests, snow_cover_ancillary_map = self.extract_other_data_bytes(cloud_mask_tests_dat[1], cloud_mask_tests_dat[2], cloud_mask_tests_dat[3])

                # save the data
                self.data['cloud_flag_tests'] = dict(name='Cloud Flags from spectral tests',              data=cloud_flag_tests, description=self.cloud_flag_test_description, units='N/A')
                self.data['high_cloud_flag_tests'] = dict(name='High Cloud Flags from spectral tests',    data=high_cloud_flag_tests, description=self.high_cloud_flag_tests_description, units='N/A')
                self.data['clr_sky_restoral_tests'] = dict(name='Clear sky restoral from spectral tests', data=clr_sky_restoral_tests, description=self.clr_sky_restoral_tests_description, units='N/A')
                self.data['snow_cover_ancillary_map'] = dict(name='Snow cover from ancillary map',        data=snow_cover_ancillary_map, units='N/A')

        # get QA data
        if self.quality_assurance:
            nc_qa = f['geophysical_data/Quality_Assurance']
            qa_dat = get_data_nc(nc_qa, replace_fill_value=None)
            # transpose because for whatever reason this is in reverse order
            qa_dat = np.transpose(qa_dat, axes=(2, 0, 1))

            useful_qa, confidence_qa = self.quality_assurance_byte0(qa_dat[0])
            nco_qa = self.quality_assurance_byte1(qa_dat[1])

=======
        if (self.mode == 'auto') or (self.mode == 'all'): # extract other data bytes too
            cloud_mask_tests = f['geophysical_data/Cloud_Mask'] # spectral tests
            cloud_mask_tests_dat = get_data_nc(cloud_mask_tests, replace_fill_value=None)
            cloud_mask_flag, day_night_flag, sunglint_flag, snow_ice_flag, land_water_cat, fov_qa_cat = self.extract_data_byte0(cloud_mask_tests_dat[0])

            # save the data
            self.data['cloud_mask_flag'] = dict(name='Cloud Mask Flag', data=cloud_mask_flag, units='N/A')
            self.data['day_night_flag']  = dict(name='Day Night Flag',   data=day_night_flag, units='N/A')
            self.data['sunglint_flag']   = dict(name='Sunglint Flag',   data=sunglint_flag, units='N/A')
            self.data['snow_ice_flag']   = dict(name='Snow/ice processing path', data=snow_ice_flag, units='N/A')
            self.data['land_water_flag'] = dict(name='Land/water processing path', data=land_water_cat, units='N/A')
            self.data['fov_flag']        = dict(name='Unobstructed FOV Quality Flag', data=fov_qa_cat, units='N/A')

            if self.mode == 'all':
                cloud_flag_tests, high_cloud_flag_tests, clr_sky_restoral_tests, snow_cover_ancillary_map = self.extract_other_data_bytes(cloud_mask_tests_dat[1], cloud_mask_tests_dat[2], cloud_mask_tests_dat[3])

                # save the data
                self.data['cloud_flag_tests'] = dict(name='Cloud Flags from spectral tests',              data=cloud_flag_tests, description=self.cloud_flag_test_description, units='N/A')
                self.data['high_cloud_flag_tests'] = dict(name='High Cloud Flags from spectral tests',    data=high_cloud_flag_tests, description=self.high_cloud_flag_tests_description, units='N/A')
                self.data['clr_sky_restoral_tests'] = dict(name='Clear sky restoral from spectral tests', data=clr_sky_restoral_tests, description=self.clr_sky_restoral_tests_description, units='N/A')
                self.data['snow_cover_ancillary_map'] = dict(name='Snow cover from ancillary map',        data=snow_cover_ancillary_map, units='N/A')

        # get QA data
        if self.quality_assurance:
            nc_qa = f['geophysical_data/Quality_Assurance']
            qa_dat = get_data_nc(nc_qa, replace_fill_value=None)
            # transpose because for whatever reason this is in reverse order
            qa_dat = np.transpose(qa_dat, axes=(2, 0, 1))

            useful_qa, confidence_qa = self.quality_assurance_byte0(qa_dat[0])
            nco_qa = self.quality_assurance_byte1(qa_dat[1])

>>>>>>> a09f55f9
            # save the data
            self.qa = {}
            self.qa['useful_qa']     = dict(name='Cloud Mask QA', data=useful_qa, units='N/A')
            self.qa['confidence_qa'] = dict(name='Cloud Mask Confidence QA (8 confidence levels)', data=confidence_qa, units='N/A')
            self.qa['nco_flag']      = dict(name='Non cloud obstruction QA flag', data=nco_qa, units='N/A')



class modis_04:

    """
    Read MODIS 04 deep blue aerosol data

    Input:
        fnames=   : keyword argument, default=None, Python list of the file path of the original HDF4 file
        extent=   : keyword argument, default=None, region to be cropped, defined by [westmost, eastmost, southmost, northmost]
        vnames=   : keyword argument, default=[], additional variable names to be read in to self.data
        overwrite=: keyword argument, default=False, whether to overwrite or not
        verbose=  : keyword argument, default=False, verbose tag

    Output:
        self.data
                ['lon']
                ['lat']
                ['AOD_550_land']
                ['Angstrom_Exponent_land']
                ['Aerosol_type_land']
                ['SSA_land']
    """


    ID = 'MODIS 04 Aerosol Product'


    def __init__(self, \
                 fnames    = None,  \
                 extent    = None,  \
                 vnames    = [],    \
                 overwrite = False, \
                 verbose   = False):

        self.fnames     = fnames      # file name of the pickle file
        self.extent     = extent      # specified region [westmost, eastmost, southmost, northmost]
        self.verbose    = verbose     # verbose tag

        for fname in self.fnames:

            self.read(fname)

            if len(vnames) > 0:
                self.read_vars(fname, vnames=vnames)


    def read(self, fname):

        """
        Read aerosol properties
        """

        try:
            from pyhdf.SD import SD, SDC
        except ImportError:
            msg = 'Warning [modis_04]: To use \'modis_04\', \'pyhdf\' needs to be installed.'
            raise ImportError(msg)

        f     = SD(fname, SDC.READ)

        # lon lat
        lat0       = f.select('Latitude')
        lon0       = f.select('Longitude')

        Deep_Blue_AOD_550_land_0            = f.select('Deep_Blue_Aerosol_Optical_Depth_550_Land')
        Deep_Blue_Angstrom_Exponent_land_0  = f.select('Deep_Blue_Angstrom_Exponent_Land')
        Deep_Blue_Aerosol_type_land_0       = f.select('Aerosol_Type_Land')
        Deep_Blue_Aerosol_cloud_frac_land_0 = f.select('Aerosol_Cloud_Fraction_Land')
        Deep_Blue_SSA_land_0                = f.select('Deep_Blue_Spectral_Single_Scattering_Albedo_Land')


        # 1. If region (extent=) is specified, filter data within the specified region
        # 2. If region (extent=) is not specified, filter invalid data
        #╭────────────────────────────────────────────────────────────────────────────╮#
        lon = lon0[:]
        lat = lat0[:]

        if self.extent is None:

            if 'actual_range' in lon0.attributes().keys():
                lon_range = lon0.attributes()['actual_range']
                lat_range = lat0.attributes()['actual_range']
            elif 'valid_range' in lon0.attributes().keys():
                lon_range = lon0.attributes()['valid_range']
                lat_range = lat0.attributes()['valid_range']
            else:
                lon_range = [-180.0, 180.0]
                lat_range = [-90.0 , 90.0]

        else:

            lon_range = [self.extent[0]-0.01, self.extent[1]+0.01]
            lat_range = [self.extent[2]-0.01, self.extent[3]+0.01]

        logic     = (lon>=lon_range[0]) & (lon<=lon_range[1]) & (lat>=lat_range[0]) & (lat<=lat_range[1])
        lon       = lon[logic]
        lat       = lat[logic]
        #╰────────────────────────────────────────────────────────────────────────────╯#


        #
        #╭────────────────────────────────────────────────────────────────────────────╮#
        Deep_Blue_AOD_550_land              = get_data_h4(Deep_Blue_AOD_550_land_0)[logic]
        Deep_Blue_Angstrom_Exponent_land    = get_data_h4(Deep_Blue_Angstrom_Exponent_land_0)[logic]
        Deep_Blue_Aerosol_type_land         = get_data_h4(Deep_Blue_Aerosol_type_land_0)[logic]
        Deep_Blue_Aerosol_cloud_frac_land   = get_data_h4(Deep_Blue_Aerosol_cloud_frac_land_0)[logic]
        Deep_Blue_SSA_land_412               = get_data_h4(Deep_Blue_SSA_land_0)[0, logic] #0.412 micron
        Deep_Blue_SSA_land_470               = get_data_h4(Deep_Blue_SSA_land_0)[1, logic] #0.47  micron
        Deep_Blue_SSA_land_660               = get_data_h4(Deep_Blue_SSA_land_0)[2, logic] #0.66  micron

        f.end()
        #╰────────────────────────────────────────────────────────────────────────────╯#

        if hasattr(self, 'data'):
            self.logic = {}
            self.logic[fname] = {'1km':logic}
            self.data  = {}
            self.data['lon'] = dict(name='Longitude'                                        , data=np.hstack((self.data['lon']['data'], lon)), units='degrees')
            self.data['lat'] = dict(name='Latitude'                                         , data=np.hstack((self.data['lat']['data'], lat)), units='degrees')
            self.data['AOD_550_land'] = dict(name='AOD 550nm (Land)'                        , data=np.hstack((self.data['AOD_550_land']['data'], Deep_Blue_AOD_550_land)), units='None')
            self.data['Angstrom_Exponent_land'] = dict(name='Angstrom Exponent (Land)'      , data=np.hstack((self.data['Angstrom_Exponent_land']['data'], Deep_Blue_Angstrom_Exponent_land)), units='None')
            self.data['Aerosol_type_land'] = dict(name='Aerosol type (Land)'                , data=np.hstack((self.data['aerosol_type_land']['data'], Deep_Blue_Aerosol_type_land)), units='None')
            self.data['Aerosol_cloud_frac_land'] = dict(name='Aerosol Cloud Fraction (Land)', data=np.hstack((self.data['SSA_land']['data'], Deep_Blue_Aerosol_cloud_frac_land)), units='None')
            self.data['SSA_land_412'] = dict(name='Single Scattering Albedo 412 nm (Land)'  , data=np.hstack((self.data['SSA_land']['data'], Deep_Blue_SSA_land_412)), units='None')
            self.data['SSA_land_470'] = dict(name='Single Scattering Albedo 470 nm (Land)'  , data=np.hstack((self.data['SSA_land']['data'], Deep_Blue_SSA_land_470)), units='None')
            self.data['SSA_land_660'] = dict(name='Single Scattering Albedo 660 nm (Land)'  , data=np.hstack((self.data['SSA_land']['data'], Deep_Blue_SSA_land_660)), units='None')
        else:
            self.logic = {}
            self.logic[fname] = {'1km':logic}
            self.data  = {}
            self.data['lon'] = dict(name='Longitude'                                        , data=lon                              , units='degrees')
            self.data['lat'] = dict(name='Latitude'                                         , data=lat                              , units='degrees')
            self.data['AOD_550_land'] = dict(name='AOD 550nm (Land)'                        , data=Deep_Blue_AOD_550_land           , units='None')
            self.data['Angstrom_Exponent_land'] = dict(name='Angstrom Exponent (Land)'      , data=Deep_Blue_Angstrom_Exponent_land , units='None')
            self.data['Aerosol_type_land'] = dict(name='Aerosol type (Land)'                , data=Deep_Blue_Aerosol_type_land      , units='None')
            self.data['Aerosol_cloud_frac_land'] = dict(name='Aerosol Cloud Fraction (Land)', data=Deep_Blue_Aerosol_cloud_frac_land, units='None')
            self.data['SSA_land_412'] = dict(name='Single Scattering Albedo 412 nm (Land)'  , data=Deep_Blue_SSA_land_412           , units='None')
            self.data['SSA_land_470'] = dict(name='Single Scattering Albedo 470 nm (Land)'  , data=Deep_Blue_SSA_land_470           , units='None')
            self.data['SSA_land_660'] = dict(name='Single Scattering Albedo 660 nm (Land)'  , data=Deep_Blue_SSA_land_660           , units='None')


    def read_vars(self, fname, vnames=[]):

        try:
            from pyhdf.SD import SD, SDC
        except ImportError:
            msg = 'Warning [modis_04]: To use \'modis_04\', \'pyhdf\' needs to be installed.'
            raise ImportError(msg)

        logic = self.logic[fname]['1km']
        f     = SD(fname, SDC.READ)

        for vname in vnames:

            data0 = f.select(vname)
            print(get_data_h4(data0).shape)
            data  = get_data_h4(data0)[2,:,:][logic]
            if vname.lower() in self.data.keys():
                self.data[vname.lower()] = dict(name=vname, data=np.hstack((self.data[vname.lower()]['data'], data)), units=data0.attributes()['units'])
            else:
                self.data[vname.lower()] = dict(name=vname, data=data, units=data0.attributes()['units'])

        f.end()



class modis_09:
    """
    A class for extracting data from MODIS Atmospherically Corrected Surface Reflectance 5-Min L2 Swath 250m, 500m, 1km files.

    Args:
        fname (str): The file name of the MOD09 product.
        resolution (str, optional): The resolution of the data to extract. One of '250m', '500m', or '1km'. Defaults to '1km'.
        param (str, optional): The parameter to extract. One of 'surface_reflectance' or 'tau'.
        ancillary_qa (bool, optional): Flag to get ancillary and qa data. Defaults to False i.e., no ancillary or QA data is extracted
        bands (list, optional): The list of band names. Defaults to extracting bands [1, 4, 3].

    Methods:
        extract_surface_reflectance(hdf_obj): Extracts surface reflectance data for self.bands at self.resolution.
        extract_atmospheric_optical_depth(hdf_obj): Extracts atmospheric optical depth (tau) data.
                                                    Only for 3 "bands" - when using this mode, the data
                                                    can be interpreted as follows:
                                                    index 0 (band 1) = atm. model residual values
                                                    index 1 (band 3) = atm. optical depth
                                                    index 2 (band 8) = angstrom exponent values

    References: (User Guide) https://ladsweb.modaps.eosdis.nasa.gov/archive/Document%20Archive/Science%20Data%20Product%20Documentation/MOD09_C61_UserGuide_v1.7.pdf
                (Filespec) https://ladsweb.modaps.eosdis.nasa.gov/filespec/MODIS/61/MOD09
    """
    ID = 'MODIS Atmospherically Corrected Surface Reflectance 5-Min L2 Swath 250m, 500m, 1km'


    def __init__(self, \
                 fname,  \
                 resolution = '1km', \
                 param = 'surface_reflectance', \
                 ancillary_qa = False, \
                 bands = [1, 4, 3]):


        self.fname        = fname              # file name
        self.resolution   = resolution.lower() # resolution
        self.param        = param.lower()      # parameter to extract
        self.ancillary_qa = ancillary_qa       # flag to get ancillary and qa data
        self.bands        = bands              # list of band names

        self.read(fname)


    def qa_250m(self, hdf_obj):
        """
        Calculates the quality assurance (QA) values for the 250m Reflectance bands.

        Parameters:
            hdf_obj (object): The HDF object containing the data.

        Returns:
            tuple: A tuple containing the following QA values:
                - modland_qa (int): The MODLAND QA value.
                - all_bands_qa (ndarray): An array containing the QA values for band1 and band2.
                - atm_correction (int): The atmospheric correction QA value.
                - adjacent_correction (int): The adjacent correction QA value.
        """
        band_qa_byte = hdf_obj.select('250m Reflectance Band Quality')
        band_qa_byte = band_qa_byte[:]

        band_qa = unpack_uint_to_bits(band_qa_byte, num_bits=16, bitorder='little')
        modland_qa = 2 * band_qa[0] + band_qa[1]
        band1_qa   = 8 * band_qa[4] + 4 * band_qa[5] + 2 * band_qa[6] + band_qa[7]
        band2_qa   = 8 * band_qa[8] + 4 * band_qa[9] + 2 * band_qa[10] + band_qa[11]
        atm_correction = band_qa[12]
        adjacent_correction = band_qa[13]
        all_bands_qa = np.stack([band1_qa, band2_qa], axis=0)

        return modland_qa, all_bands_qa, atm_correction, adjacent_correction


    def qa_500m_1km(self, hdf_obj):
        """
        Calculates the quality assurance (QA) values for the 500m or 1km Reflectance bands.

        Parameters:
            hdf_obj (object): The HDF object containing the data.

        Returns:
            tuple: A tuple containing the following QA values:
                - modland_qa (int): The MODLAND QA value.
                - all_bands_qa (ndarray): An array containing the QA values for bands 1 through 7.
                - atm_correction (int): The atmospheric correction QA value.
                - adjacent_correction (int): The adjacent correction QA value.
        """
        band_qa_byte = hdf_obj.select('{} Reflectance Band Quality'.format(self.resolution))
        band_qa_byte = band_qa_byte[:]

        band_qa = unpack_uint_to_bits(band_qa_byte, num_bits=32, bitorder='little')
        modland_qa = 2 * band_qa[0] + band_qa[1]
        band1_qa = 8 * band_qa[2] + 4 * band_qa[3] + 2 * band_qa[4] + band_qa[5]
        band2_qa = 8 * band_qa[6] + 4 * band_qa[7] + 2 * band_qa[8] + band_qa[9]
        band3_qa = 8 * band_qa[10] + 4 * band_qa[11] + 2 * band_qa[12] + band_qa[13]
        band4_qa = 8 * band_qa[14] + 4 * band_qa[15] + 2 * band_qa[16] + band_qa[17]
        band5_qa = 8 * band_qa[18] + 4 * band_qa[19] + 2 * band_qa[20] + band_qa[21]
        band6_qa = 8 * band_qa[22] + 4 * band_qa[23] + 2 * band_qa[24] + band_qa[25]
        band7_qa = 8 * band_qa[26] + 4 * band_qa[27] + 2 * band_qa[28] + band_qa[29]
        atm_correction = band_qa[30]
        adjacent_correction = band_qa[31]

        all_bands_qa = np.stack([band1_qa, band2_qa, band3_qa, band4_qa, band5_qa, band6_qa, band7_qa], axis=0)

        return modland_qa, all_bands_qa, atm_correction, adjacent_correction

    def extract_surface_reflectance(self, hdf_obj):
        """ Extract surface reflectance data """
        # get lon/lat
        lon, lat  = hdf_obj.select('Longitude'), hdf_obj.select('Latitude')
        lon, lat = lon[:], lat[:]

        # check that if bands are provided that they are valid
        if (self.bands is not None) and (not set(self.bands).issubset(list(MODIS_L1B_HKM_1KM_BANDS.keys()))):
            raise AttributeError('Error [modis_09]: Your input for `bands`={}\n`bands` must be one of {}\n'.format(self.bands, list(MODIS_L1B_HKM_1KM_BANDS.keys())))

        # resolution and lon/lat interpolation (if needed)
        if self.resolution == '250m':
            lon, lat  = upscale_modis_lonlat(lon, lat, scale=4, extra_grid=False)
            if self.bands is None:
                self.bands = [1, 2]

        elif self.resolution == '500m':
            lon, lat  = upscale_modis_lonlat(lon, lat, scale=2, extra_grid=False)
            if self.bands is None:
                self.bands = [1, 2, 3, 4, 5, 6, 7]

        elif self.resolution == '1km':
            if self.bands is None:
                self.bands = [1, 2, 3, 4, 5, 6, 7, 8, 9, 10, 11, 12, 13, 14, 15, 16, 26]

        else:
            raise AttributeError('Error [modis_09]: `resolution` must be one of `250m`, `500m`, or `1km`')

        # begin extracting data
        # search datasets containing the search term derived from param and resolution
        search_term = self.resolution + ' ' +  ' '.join(self.param.title().split('_'))
        search_terms_with_bands = [search_term + ' ' + 'Band {}'.format(str(band)) for band in self.bands]
        params = [i for i in list(hdf_obj.datasets().keys()) if i in search_terms_with_bands] # list of dataset names
        if len(search_terms_with_bands) != len(params):
            print('Warning [modis_09]: Not all bands were extracted. Check self.bands and self.resolution inputs')

        # use the first param to get shape
        data_shape = tuple(hdf_obj.select(params[0]).dimensions().values())
        surface_reflectance = np.zeros((len(params), data_shape[0], data_shape[1]), dtype=np.float32)
        wvl = np.zeros(len(self.bands), dtype='uint16') # wavelengths

        # loop through bands, scale and offset each param and store in tau
        for idx, band_num in enumerate(self.bands):
            surface_reflectance[idx] = get_data_h4(hdf_obj.select(params[idx]))
            wvl[idx] = MODIS_L1B_HKM_1KM_BANDS[band_num]

        if self.ancillary_qa:
            if self.resolution == '250m':
                modland_qa, all_bands_qa, atm_correction, adjacent_correction = self.qa_250m(hdf_obj)
            else:
                modland_qa, all_bands_qa, atm_correction, adjacent_correction = self.qa_500m_1km(hdf_obj)


        # save the data
        if hasattr(self, 'data'):

            self.data['lon'] = dict(name='Longitude'           , data=np.hstack((self.data['lon']['data'], lon)),     units='degrees')
            self.data['lat'] = dict(name='Latitude'            , data=np.hstack((self.data['lat']['data'], lat)),     units='degrees')
            self.data['wvl'] = dict(name='Wavelength'          , data=np.hstack((self.data['wvl']['data'], wvl)),     units='nm')
            self.data['surface_reflectance'] = dict(name='Surface Reflectance', data=np.hstack((self.data['surface_reflectance']['data'], surface_reflectance)),     units='N/A')

            if self.ancillary_qa:
                self.data['modland_qa'] = dict(name='MODLAND QA'  , data=np.hstack((self.data['modland_qa']['data'], modland_qa)),     units='N/A')
                self.data['all_bands_qa'] = dict(name='Band QA for all avaialble bands in increasing order (band 1, band 2, etc.)'  , data=np.hstack((self.data['all_bands_qa']['data'], all_bands_qa)),     units='N/A')
                self.data['atm_correction_qa'] = dict(name='Atmospheric correction QA'  , data=np.hstack((self.data['atm_correction_qa']['data'], atm_correction)),     units='N/A')
                self.data['adjacent_correction_qa'] = dict(name='Adjacency correction QA'  , data=np.hstack((self.data['adjacent_correction_qa']['data'], adjacent_correction)),     units='N/A')

        else:

            self.data = {}
            self.data['lon'] = dict(name='Longitude'               , data=lon,     units='degrees')
            self.data['lat'] = dict(name='Latitude'                , data=lat,     units='degrees')
            self.data['wvl'] = dict(name='Wavelength'              , data=wvl,     units='nm')
            self.data['surface_reflectance'] = dict(name='Surface Reflectance', data=surface_reflectance,     units='N/A')

            if self.ancillary_qa:
                self.qa = {}
                self.qa['modland_qa'] = dict(name='MODLAND QA'  , data=modland_qa,     units='N/A')
                self.qa['all_bands_qa'] = dict(name='Band QA for all available bands in increasing order (band 1, band 2, etc.)'  , data=all_bands_qa,     units='N/A')
                self.qa['atm_correction_qa'] = dict(name='Atmospheric correction QA'  , data=atm_correction,     units='N/A')
                self.qa['adjacent_correction_qa'] = dict(name='Adjacency correction QA'  , data=adjacent_correction,     units='N/A')


    def extract_atmospheric_optical_depth(self, hdf_obj):
        """
        Extract atmospheric optical depth data

        For information on how to interpret the data:
        https://ladsweb.modaps.eosdis.nasa.gov/archive/Document%20Archive/Science%20Data%20Product%20Documentation/MOD09_C61_UserGuide_v1.7.pdf
        """

        # get lon/lat
        lon, lat  = hdf_obj.select('Longitude'), hdf_obj.select('Latitude')
        lon, lat = lon[:], lat[:]

        # allow others for input but change it internally to use for keyword search
        if self.param != 'atmospheric_optical_depth':
            self.param = 'atmospheric_optical_depth'


        # for atm tau, only bands 1 (650nm), 3 (470nm), 8 (412nm) are present at 1km in the MOD09 product
        if (self.bands is not None) or (self.resolution is not None):
            print('Warning [modis_09]: `bands` and `resolution` are ignored when extracting atmospheric optical depth as only preset bands are available in the MOD09 product, all at 1km\n')

        self.bands = [1, 3, 8]
        self.resolution = '1km'

        # begin extracting data
        # search datasets containing the search term derived from param and resolution
        search_term = self.resolution + ' ' +  ' '.join(self.param.title().split('_'))
        search_terms_with_bands = [search_term + ' ' + 'Band {}'.format(str(band)) for band in self.bands]
        params = [i for i in list(hdf_obj.datasets().keys()) if i in search_terms_with_bands] # list of dataset names

        # use the first param to get shape
        data_shape = tuple(hdf_obj.select(params[0]).dimensions().values())
        tau = np.zeros((len(params), data_shape[0], data_shape[1]), dtype=np.float32) # atm optical depth
        wvl = np.zeros(len(self.bands), dtype='uint16') # wavelengths

        # loop through bands, scale and offset each param and store in tau
        for idx, band_num in enumerate(self.bands):
            tau[idx] = get_data_h4(hdf_obj.select(params[idx]), init_dtype='int16') # initially signed int
            wvl[idx] = MODIS_L1B_HKM_1KM_BANDS[band_num]

        if self.ancillary_qa: # get internal cloud mask, qa, and water vapor fields
            tau_model_hdf  = hdf_obj.select('1km Atmospheric Optical Depth Model')
            tau_model      = get_data_h4(tau_model_hdf, init_dtype='uint8', replace_fill_value=0).astype('uint8')
            tau_model_desc = tau_model_hdf.attributes()['long_name'] + '\n' +  tau_model_hdf.attributes()['Model values']

            tau_qa_hdf     = hdf_obj.select('1km Atmospheric Optical Depth Band QA')
            tau_qa         = get_data_h4(tau_qa_hdf, init_dtype='uint16', replace_fill_value=0).astype('uint16')
            # convert bits to 16 bit unsigned ints with the 16, 8, 4, 2, 1, 0 order
            # index 0 = bit 15, index 1 = bit 14, etc.
            tau_qa         = unpack_uint_to_bits(tau_qa, num_bits=16, bitorder='big')
            tau_qa_desc    = tau_qa_hdf.attributes()['long_name'] + '\n' + tau_qa_hdf.attributes()['QA index']

            tau_cloud_mask_hdf = hdf_obj.select('1km Atmospheric Optical Depth Band CM')
            tau_cloud_mask = get_data_h4(tau_cloud_mask_hdf, init_dtype='uint8', replace_fill_value=0).astype('uint8')
            tau_cloud_mask_desc = tau_cloud_mask_hdf.attributes()['long_name'] + '\n' + tau_cloud_mask_hdf.attributes()['QA index']

            water_vapor_hdf = hdf_obj.select('1km water_vapor')
            water_vapor     = get_data_h4(water_vapor_hdf, init_dtype='uint16')


        # save the data
        self.data = {}
        self.data['lon'] = dict(name='Longitude'               , data=lon,     units='degrees')
        self.data['lat'] = dict(name='Latitude'                , data=lat,     units='degrees')
        self.data['wvl'] = dict(name='Wavelength'              , data=wvl,     units='nm')
        self.data['tau'] = dict(name='Atmospheric Optical Depth', data=tau,     units='N/A')

        if self.ancillary_qa:
            self.qa = {}
            self.qa['tau_model'] = dict(name='1km Atmospheric Optical Depth Model',    data=tau_model, description=tau_model_desc, units='N/A')
            self.qa['tau_qa']    = dict(name='1km Atmospheric Optical Depth Band QA',  data=tau_qa,    description=tau_qa_desc,    units='N/A')
            self.qa['tau_cloud_mask']  = dict(name='1km Atmospheric Optical Depth Band CM',  data=tau_cloud_mask,       description=tau_cloud_mask_desc,    units='N/A')
            self.qa['water_vapor']    = dict(name='1km Water Vapor',  data=water_vapor,    units='g/cm^2')


    def read(self, fname):

        try:
            from pyhdf.SD import SD, SDC
        except ImportError:
            msg = 'Warning [modis_09]: To use \'modis_09\', \'pyhdf\' needs to be installed.'
            raise ImportError(msg)

        f = SD(fname, SDC.READ)
        if self.param == 'surface_reflectance':
            self.extract_surface_reflectance(f)

        elif (self.param == 'atmospheric_optical_depth') or (self.param == 'optical_depth') or (self.param == 'tau'):
            self.extract_atmospheric_optical_depth(f)

        f.end()


<<<<<<< HEAD
class modis_07:

    """
    Read MOD07/MYD07 (MODIS Atmospheric Profiles)

    Input:
        fnames=   : keyword argument, default=None, a Python list of the file path of the files
        extent=   : keyword argument, default=None, region to be cropped, defined by [westmost, eastmost, southmost, northmost]

    Output:
        self.data
                ['lon']: longitude
                ['lat']: latitude
                ['p_level']: Pressure Level in hPa
                ['cld_mask']: Cloud Mask'
                ['T_level_retrieved']: Retrieved Temperature Profile in K
                ['h_level_retrieved']: Retrieved Height Profile in m
                ['dewT_level_retrieved']: Retrieved dew point Temperture Profile in K
                ['wvmx_level_retrieved']: Retrieved WV Mixing Ratio Profile in g/kg
                ['h_sfc']: Surface Elevation in m
                ['p_sfc']: Surface Pressure in hPa
                ['sza']: Solar Zenith Angle in degrees
                ['saa']: Solar Azimuth Angle in degrees
                ['vza']: Sensor Zenith Angle in degrees
                ['vaa']: Sensor Azimuth Angle in degrees
    """


    ID = 'MODIS Atmospheric Profiles'


    def __init__(self,
                 fnames=None,
                 extent=None,):

        self.fnames = fnames
        self.extent = extent

        for fname in self.fnames:
            self.read(fname)

    def extract_data(self, dbyte, byte=0):
        """
        Extract cloud mask (in byte format) flags and categories
        """
        if dbyte.dtype != 'uint8':
            dbyte = dbyte.astype('uint8')

        data = np.unpackbits(dbyte, bitorder='big', axis=1) # convert to binary

        if byte == 0:
            # extract flags and categories (*_cat) bit by bit
            land_water_cat  = 2 * data[:, 0] + 1 * data[:, 1] # convert to a value between 0 and 3
            snow_ice_flag   = data[:, 2]
            sunglint_flag   = data[:, 3]
            day_night_flag  = data[:, 4]
            fov_qa_cat      = 2 * data[:, 5] + 1 * data[:, 6] # convert to a value between 0 and 3
            cloud_mask_flag = data[:, 7]
            return cloud_mask_flag, day_night_flag, sunglint_flag, snow_ice_flag, land_water_cat, fov_qa_cat

        
    def quality_assurance(self, dbyte, byte=0):
        """
        Extract cloud mask QA data to determine confidence
        """
        if dbyte.dtype != 'uint8':
            dbyte = dbyte.astype('uint8')

        data = np.unpackbits(dbyte, bitorder='big', axis=1)

        # process qa flags
        if byte == 0:
            # Byte 0 only has 4 bits of useful information, other 4 are always 0
            confidence_qa = 4 * data[:, 4] + 2 * data[:, 5] + 1 * data[:, 6] # convert to a value between 0 and 7 confidence
            useful_qa = data[:, 7] # usefulness QA flag
            return useful_qa, confidence_qa


    def read(self, fname):
        """
        Read MOD07/MYD07 (MODIS Atmospheric Profiles)
        """
        try:
            from pyhdf.SD import SD, SDC
        except ImportError:
            msg = 'Warning [modis_07]: To use \'modis_07\', \'pyhdf\' needs to be installed.'
            raise ImportError(msg)
        
        f     = SD(fname, SDC.READ)
        
        lon0       = f.select('Longitude')
        lat0       = f.select('Latitude')
        cld_msk0   = f.select('Cloud_Mask')
        qa0        = f.select('Quality_Assurance')
        lon = lon0[:]
        lat = lat0[:]
        
        # 1. If region (extent=) is specified, filter data within the specified region
        # 2. If region (extent=) is not specified, filter invalid data
        #╭────────────────────────────────────────────────────────────────────────────╮#
        if self.extent is None:

            if 'actual_range' in lon0.attributes().keys():
                lon_range = lon0.attributes()['actual_range']
                lat_range = lat0.attributes()['actual_range']
            elif 'valid_range' in lon0.attributes().keys():
                lon_range = lon0.attributes()['valid_range']
                lat_range = lat0.attributes()['valid_range']
            else:
                lon_range = [-180.0, 180.0]
                lat_range = [-90.0 , 90.0]

        else:

            lon_range = [self.extent[0] - 0.01, self.extent[1] + 0.01]
            lat_range = [self.extent[2] - 0.01, self.extent[3] + 0.01]

        logic     = (lon>=lon_range[0]) & (lon<=lon_range[1]) & (lat>=lat_range[0]) & (lat<=lat_range[1])
        lon       = lon[logic]
        lat       = lat[logic]
        #╰────────────────────────────────────────────────────────────────────────────╯#
 
        p_level = np.array([5, 10, 20, 30, 50, 70, 100, 150, 200, 250, 300, 400, 500, 620, 700, 780, 850, 920, 950, 1000])
        
        # Get cloud mask and flag fields
        #╭──────────────────────────────────────────────────────────────╮#
        cm0_data = get_data_h4(cld_msk0, replace_fill_value=None)
        qa0_data = get_data_h4(qa0, replace_fill_value=None)
        cm = cm0_data.copy()
        qa = qa0_data.copy()
        
        cm = cm[:, :] # read only the first of 6 bytes; rest will be supported in the future if needed
        cm = np.array(cm[logic], dtype='uint8')
        cm = cm.reshape((cm.size, 1))
        cloud_mask_flag, day_night_flag, sunglint_flag, snow_ice_flag, land_water_cat, fov_qa_cat = self.extract_data(cm)
        
        ### fov_qa_cat: 0=cloudy, 1=uncertain, 2=probably clear, 3=confident clear

        qa = qa[:, :,] # read only the first byte for confidence (indexed differently from cloud mask SDS)
        qa = np.array(qa[logic], dtype='uint8')
        qa = qa.reshape((qa.size, 1))
        use_qa, confidence_qa = self.quality_assurance(qa, byte=0)
        #╰──────────────────────────────────────────────────────────────╯#
        
        T_level_retrieved = np.array(get_data_h4(f.select('Retrieved_Temperature_Profile'))[:, logic])
        h_level_retrieved = np.array(get_data_h4(f.select('Retrieved_Height_Profile'))[:, logic])
        dewT_level_retrieved = np.array(get_data_h4(f.select('Retrieved_Moisture_Profile'))[:, logic])
        wvmx_level_retrieved = np.array(get_data_h4(f.select('Retrieved_WV_Mixing_Ratio_Profile'))[:, logic])
        h_sfc = np.array(get_data_h4(f.select('Surface_Elevation'))[logic])
        p_sfc = np.array(get_data_h4(f.select('Surface_Pressure'))[logic])
        
        for data in [T_level_retrieved, h_level_retrieved, dewT_level_retrieved, wvmx_level_retrieved, h_sfc, p_sfc]:
            data[data < 0] = np.nan
        
        sza = np.array(get_data_h4(f.select('Solar_Zenith'))[logic])
        saa = np.array(get_data_h4(f.select('Solar_Azimuth'))[logic])
        vza = np.array(get_data_h4(f.select('Sensor_Zenith'))[logic])
        vaa = np.array(get_data_h4(f.select('Sensor_Azimuth'))[logic])

        f.end()

        if hasattr(self, 'data'):
            self.data['lon'] = dict(name='Longitude'           , data=np.hstack((self.data['lon']['data'], lon)), units='degrees')
            self.data['lat'] = dict(name='Latitude'            , data=np.hstack((self.data['lat']['data'], lat)), units='degrees')
            self.data['p_level'] = dict(name='Pressure Level' , data=np.hstack((self.data['ref']['data'], p_level)), units='hPa')
            self.data['cld_mask'] = dict(name='Cloud Mask'    , data=np.hstack((self.data['cld_mask']['data'], fov_qa_cat)), units='N/A')
            self.data['T_level_retrieved'] = dict(name='Retrieved Temperature Profile' , data=np.hstack((self.data['T_level_retrieved']['data'], T_level_retrieved)), units='K')
            self.data['h_level_retrieved'] = dict(name='Retrieved Height Profile'      , data=np.hstack((self.data['h_level_retrieved']['data'], h_level_retrieved)), units='m')
            self.data['dewT_level_retrieved'] = dict(name='Retrieved dew point Temperture Profile' , data=np.hstack((self.data['dewT_level_retrieved']['data'], dewT_level_retrieved)), units='K')
            self.data['wvmx_level_retrieved'] = dict(name='Retrieved WV Mixing Ratio Profile', data=np.hstack((self.data['wvmx_level_retrieved']['data'], wvmx_level_retrieved)), units='g/kg')
            self.data['h_sfc'] = dict(name='Surface Elevation' , data=np.hstack((self.data['h_surf']['data'], h_sfc)), units='m')
            self.data['p_sfc'] = dict(name='Surface Pressure'  , data=np.hstack((self.data['p_surf']['data'], p_sfc)), units='hPa')
            self.data['sza'] = dict(name='Solar Zenith Angle'  , data=np.hstack((self.data['sza']['data'], sza)), units='degrees')
            self.data['saa'] = dict(name='Solar Azimuth Angle' , data=np.hstack((self.data['saa']['data'], saa)), units='degrees')
            self.data['vza'] = dict(name='Sensor Zenith Angle' , data=np.hstack((self.data['vza']['data'], vza)), units='degrees')
            self.data['vaa'] = dict(name='Sensor Azimuth Angle', data=np.hstack((self.data['vaa']['data'], vaa)), units='degrees')
        else:
            self.data = {}
            self.data['lon'] = dict(name='Longitude'           , data=lon, units='degrees')
            self.data['lat'] = dict(name='Latitude'            , data=lat, units='degrees')
            self.data['p_level'] = dict(name='Pressure Level' , data=p_level, units='hPa')
            self.data['cld_mask'] = dict(name='Cloud Mask'    , data=fov_qa_cat, units='N/A')
            self.data['T_level_retrieved'] = dict(name='Retrieved Temperature Profile' , data=T_level_retrieved, units='K')
            self.data['h_level_retrieved'] = dict(name='Retrieved Height Profile'      , data=h_level_retrieved, units='m')
            self.data['dewT_level_retrieved'] = dict(name='Retrieved dew point Temperture Profile' , data=dewT_level_retrieved, units='K')
            self.data['wvmx_level_retrieved'] = dict(name='Retrieved WV Mixing Ratio Profile', data=wvmx_level_retrieved, units='g/kg')
            self.data['h_sfc'] = dict(name='Surface Elevation' , data=h_sfc, units='m')
            self.data['p_sfc'] = dict(name='Surface Pressure'  , data=p_sfc, units='hPa')
            self.data['sza'] = dict(name='Solar Zenith Angle'  , data=sza, units='degrees')
            self.data['saa'] = dict(name='Solar Azimuth Angle' , data=saa, units='degrees')
            self.data['vza'] = dict(name='Sensor Zenith Angle' , data=vza, units='degrees')
            self.data['vaa'] = dict(name='Sensor Azimuth Angle', data=vaa, units='degrees')


=======
>>>>>>> a09f55f9
class modis_09a1:

    """
    Read MOD09A1 product (8 day of surface reflectance in sinusoidal projection)

    Input:
        fnames=   : keyword argument, default=None, a Python list of the file path of the files
        extent=   : keyword argument, default=None, region to be cropped, defined by [westmost, eastmost, southmost, northmost]
        Nx=       : keyword argument, default=2400, number of points along x direction
        Ny=       : keyword argument, default=2400, number of points along y direction
        verbose=  : keyword argument, default=False, verbose tag

    Output:
        self.data
                ['ref']: surface reflectance, all 7 channels
                ['lon']: longitude
                ['lat']: latitude
                ['x']  : sinusoidal x
                ['y']  : sinusoidal y
    """


    ID = 'MODIS surface reflectance (500 m, 8 day)'


    def __init__(self,
                 fnames=None,
                 extent=None,
                 Nx=2400,
                 Ny=2400,
                 verbose=False):

        self.fnames = fnames
        self.extent = extent
        self.Nx = Nx
        self.Ny = Ny

        for fname in self.fnames:
            self.read(fname)


    def read(self, fname):

        filename     = os.path.basename(fname)
        index_str    = filename.split('.')[2]
        index_h = int(index_str[1:3])
        index_v = int(index_str[4:])

        try:
            import cartopy.crs as ccrs
        except ImportError:
            msg = 'Error   [modis_09a1]: To use \'modis_09a1\', \'cartopy\' needs to be installed.'
            raise ImportError(msg)

        # grid boxes
        proj_xy     = ccrs.Sinusoidal.MODIS
        proj_lonlat = ccrs.PlateCarree()

        x0, y0 = cal_sinusoidal_grid()

        box = [x0[index_h], x0[index_h+1], y0[index_v], y0[index_v+1]]

        # Lon, Lat for the tile
        x_tmp = np.linspace(box[0], box[1], self.Nx+1)
        y_tmp = np.linspace(box[2], box[3], self.Ny+1)
        x_mid = (x_tmp[1:]+x_tmp[:-1])/2.0
        y_mid = (y_tmp[1:]+y_tmp[:-1])/2.0
        XX, YY = np.meshgrid(x_mid, y_mid)

        LonLat = proj_lonlat.transform_points(proj_xy, XX, YY)

        if self.extent is None:
            lon_range = [-180.0, 180.0]
            lat_range = [-90.0 , 90.0]
        else:
            lon_range = [self.extent[0] - 0.01, self.extent[1] + 0.01]
            lat_range = [self.extent[2] - 0.01, self.extent[3] + 0.01]

        lon   = LonLat[..., 0]
        lat   = LonLat[..., 1]

        logic = (lon>=lon_range[0]) & (lon<=lon_range[1]) & (lat>=lat_range[0]) & (lat<=lat_range[1])

        lon = lon[logic]
        lat = lat[logic]
        x   = XX[logic]
        y   = YY[logic]

        if self.extent is None:
            self.extent = [lon.min(), lon.max(), lat.min(), lat.max()]

        try:
            from pyhdf.SD import SD, SDC
        except ImportError:
            msg = 'Warning [modis_09a1]: To use \'modis_09a1\', \'pyhdf\' needs to be installed.'
            raise ImportError(msg)

        f     = SD(fname, SDC.READ)

        Nchan = 7 # wavelengths are 0:620-670nm, 1:841-876nm, 2:459-479nm, 3:545-565nm, 4:1230-1250nm, 5:1628-1652nm, 6:2105-2155nm
        ref = np.zeros((Nchan, logic.sum()), dtype=np.float32)
        for ichan in range(Nchan):
            data0 = f.select('sur_refl_b%2.2d' % (ichan+1))
            data  = get_data_h4(data0)[logic]
            ref[ichan, :] = data

        ref[ref>1.0] = 0.0
        ref[ref<0.0] = 0.0

        f.end()

        if hasattr(self, 'data'):
            self.data['lon'] = dict(name='Longitude'           , data=np.hstack((self.data['lon']['data'], lon)), units='degrees')
            self.data['lat'] = dict(name='Latitude'            , data=np.hstack((self.data['lat']['data'], lat)), units='degrees')
            self.data['x']   = dict(name='X of sinusoidal grid', data=np.hstack((self.data['x']['data'], x))    , units='m')
            self.data['y']   = dict(name='Y of sinusoidal grid', data=np.hstack((self.data['y']['data'], y))    , units='m')
            self.data['ref'] = dict(name='Surface reflectance' , data=np.hstack((self.data['ref']['data'], ref)), units='N/A')
        else:
            self.data = {}
            self.data['lon'] = dict(name='Longitude'           , data=lon, units='degrees')
            self.data['lat'] = dict(name='Latitude'            , data=lat, units='degrees')
            self.data['x']   = dict(name='X of sinusoidal grid', data=x  , units='m')
            self.data['y']   = dict(name='Y of sinusoidal grid', data=y  , units='m')
            self.data['ref'] = dict(name='Surface reflectance' , data=ref, units='N/A')



class modis_43a1:

    """
    Read MCD43A1 product (surface BRDF [Ross-Thick-Li-Sparse-Reciprocal model]in sinusoidal projection)

    Input:
        fnames=   : keyword argument, default=None, a Python list of the file path of the files
        extent=   : keyword argument, default=None, region to be cropped, defined by [westmost, eastmost, southmost, northmost]
        Nx=       : keyword argument, default=2400, number of points along x direction
        Ny=       : keyword argument, default=2400, number of points along y direction
        verbose=  : keyword argument, default=False, verbose tag

    Output:
        self.data
                ['f_iso']: Isotropic (iso), all 7 channels
                ['f_vol']: RossThick (vol), all 7 channels
                ['f_geo']: LiSparseR (geo), all 7 channels
                ['lon']: longitude
                ['lat']: latitude
                ['x']  : sinusoidal x
                ['y']  : sinusoidal y
    """


    ID = 'MODIS surface BRDF (500 m)'


    def __init__(self,
                 fnames=None,
                 extent=None,
                 Nx=2400,
                 Ny=2400,
                 verbose=False):

        self.fnames = fnames
        self.extent = extent
        self.Nx = Nx
        self.Ny = Ny

        for fname in self.fnames:
            self.read(fname)


    def read(self, fname):

        import cartopy.crs as ccrs
        from pyhdf.SD import SD, SDC

        filename     = os.path.basename(fname)
        index_str    = filename.split('.')[2]
        index_h = int(index_str[1:3])
        index_v = int(index_str[4:])

        # grid boxes
        proj_xy     = ccrs.Sinusoidal.MODIS
        proj_lonlat = ccrs.PlateCarree()

        x0, y0 = cal_sinusoidal_grid()

        box = [x0[index_h], x0[index_h+1], y0[index_v], y0[index_v+1]]

        # Lon, Lat for the tile
        x_tmp = np.linspace(box[0], box[1], self.Nx+1)
        y_tmp = np.linspace(box[2], box[3], self.Ny+1)
        x_mid = (x_tmp[1:]+x_tmp[:-1])/2.0
        y_mid = (y_tmp[1:]+y_tmp[:-1])/2.0
        XX, YY = np.meshgrid(x_mid, y_mid)

        LonLat = proj_lonlat.transform_points(proj_xy, XX, YY)

        if self.extent is None:
            lon_range = [-180.0, 180.0]
            lat_range = [-90.0 , 90.0]
        else:
            lon_range = [self.extent[0] - 0.01, self.extent[1] + 0.01]
            lat_range = [self.extent[2] - 0.01, self.extent[3] + 0.01]

        lon   = LonLat[..., 0]
        lat   = LonLat[..., 1]

        logic = (lon>=lon_range[0]) & (lon<=lon_range[1]) & (lat>=lat_range[0]) & (lat<=lat_range[1])

        lon = lon[logic]
        lat = lat[logic]
        x   = XX[logic]
        y   = YY[logic]

        if self.extent is None:
            self.extent = [lon.min(), lon.max(), lat.min(), lat.max()]

        f     = SD(fname, SDC.READ)

        Nchan = 7 # wavelengths are 0:620-670nm, 1:841-876nm, 2:459-479nm, 3:545-565nm, 4:1230-1250nm, 5:1628-1652nm, 6:2105-2155nm
        f_iso = np.zeros((Nchan, logic.sum()), dtype=np.float32)
        f_vol = np.zeros((Nchan, logic.sum()), dtype=np.float32)
        f_geo = np.zeros((Nchan, logic.sum()), dtype=np.float32)

        for ichan in range(Nchan):
            data0 = f.select('BRDF_Albedo_Parameters_Band%d' % (ichan+1))
            data  = get_data_h4(data0)[logic, :]
            f_iso[ichan, :] = data[..., 0]
            f_vol[ichan, :] = data[..., 1]
            f_geo[ichan, :] = data[..., 2]

        f.end()

        if hasattr(self, 'data'):
            self.data['lon'] = dict(name='Longitude'           , data=np.hstack((self.data['lon']['data'], lon)), units='degrees')
            self.data['lat'] = dict(name='Latitude'            , data=np.hstack((self.data['lat']['data'], lat)), units='degrees')
            self.data['x']   = dict(name='X of sinusoidal grid', data=np.hstack((self.data['x']['data'], x))    , units='m')
            self.data['y']   = dict(name='Y of sinusoidal grid', data=np.hstack((self.data['y']['data'], y))    , units='m')
            self.data['f_iso'] = dict(name='Isotropic coefficient'           , data=np.hstack((self.data['f_iso']['data'], f_iso)), units='N/A')
            self.data['f_vol'] = dict(name='Ross-Thick coefficient'          , data=np.hstack((self.data['f_vol']['data'], f_vol)), units='N/A')
            self.data['f_geo'] = dict(name='Li-Sparse-Reciprocal coefficient', data=np.hstack((self.data['f_geo']['data'], f_geo)), units='N/A')
        else:
            self.data = {}
            self.data['lon'] = dict(name='Longitude'           , data=lon, units='degrees')
            self.data['lat'] = dict(name='Latitude'            , data=lat, units='degrees')
            self.data['x']   = dict(name='X of sinusoidal grid', data=x  , units='m')
            self.data['y']   = dict(name='Y of sinusoidal grid', data=y  , units='m')
            self.data['f_iso'] = dict(name='Isotropic coefficient'           , data=f_iso, units='N/A')
            self.data['f_vol'] = dict(name='Ross-Thick coefficient'          , data=f_vol, units='N/A')
            self.data['f_geo'] = dict(name='Li-Sparse-Reciprocal coefficient', data=f_geo, units='N/A')



class modis_43a3:

    """
    Read MCD43A3 product (surface albedo in sinusoidal projection)

    Input:
        fnames=   : keyword argument, default=None, a Python list of the file path of the files
        extent=   : keyword argument, default=None, region to be cropped, defined by [westmost, eastmost, southmost, northmost]
        Nx=       : keyword argument, default=2400, number of points along x direction
        Ny=       : keyword argument, default=2400, number of points along y direction
        verbose=  : keyword argument, default=False, verbose tag

    Output:
        self.data
                ['bsa']: blue/black-sky surface albedo, all 7 channels
                ['wsa']: white-sky surface albedo, all 7 channels
                ['lon']: longitude
                ['lat']: latitude
                ['x']  : sinusoidal x
                ['y']  : sinusoidal y
    """


    ID = 'MODIS surface albedo (500 m)'


    def __init__(self,
                 fnames=None,
                 extent=None,
                 Nx=2400,
                 Ny=2400,
                 verbose=False):

        self.fnames = fnames
        self.extent = extent
        self.Nx = Nx
        self.Ny = Ny

        for fname in self.fnames:
            self.read(fname)


    def read(self, fname):

        filename     = os.path.basename(fname)
        index_str    = filename.split('.')[2]
        index_h = int(index_str[1:3])
        index_v = int(index_str[4:])

        try:
            import cartopy.crs as ccrs
        except ImportError:
            msg = 'Error [modis_43a3]: To use <modis_43a3>, <cartopy> needs to be installed.'
            raise ImportError(msg)

        # grid boxes
        proj_xy     = ccrs.Sinusoidal.MODIS
        proj_lonlat = ccrs.PlateCarree()

        x0, y0 = cal_sinusoidal_grid()

        box = [x0[index_h], x0[index_h+1], y0[index_v], y0[index_v+1]]

        # Lon, Lat for the tile
        x_tmp = np.linspace(box[0], box[1], self.Nx+1)
        y_tmp = np.linspace(box[2], box[3], self.Ny+1)
        x_mid = (x_tmp[1:]+x_tmp[:-1])/2.0
        y_mid = (y_tmp[1:]+y_tmp[:-1])/2.0
        XX, YY = np.meshgrid(x_mid, y_mid)

        LonLat = proj_lonlat.transform_points(proj_xy, XX, YY)

        if self.extent is None:
            lon_range = [-180.0, 180.0]
            lat_range = [-90.0 , 90.0]
        else:
            lon_range = [self.extent[0] - 0.01, self.extent[1] + 0.01]
            lat_range = [self.extent[2] - 0.01, self.extent[3] + 0.01]

        lon   = LonLat[..., 0]
        lat   = LonLat[..., 1]

        logic = (lon>=lon_range[0]) & (lon<=lon_range[1]) & (lat>=lat_range[0]) & (lat<=lat_range[1])

        lon = lon[logic]
        lat = lat[logic]
        x   = XX[logic]
        y   = YY[logic]

        if self.extent is None:
            self.extent = [lon.min(), lon.max(), lat.min(), lat.max()]

        try:
            from pyhdf.SD import SD, SDC
        except ImportError:
            msg = 'Error [modis_43a3]: To use <modis_43a3>, <pyhdf> needs to be installed.'
            raise ImportError(msg)

        f     = SD(fname, SDC.READ)

        Nchan = 7 # wavelengths are 0:620-670nm, 1:841-876nm, 2:459-479nm, 3:545-565nm, 4:1230-1250nm, 5:1628-1652nm, 6:2105-2155nm
        bsky_alb = np.zeros((Nchan, logic.sum()), dtype=np.float32)
        wsky_alb = np.zeros((Nchan, logic.sum()), dtype=np.float32)

        for ichan in range(Nchan):
            data0 = f.select('Albedo_BSA_Band%d' % (ichan+1))
            data  = get_data_h4(data0)[logic]
            bsky_alb[ichan, :] = data

            data0 = f.select('Albedo_WSA_Band%d' % (ichan+1))
            data  = get_data_h4(data0)[logic]
            wsky_alb[ichan, :] = data

        bsky_alb[bsky_alb>1.0] = -1.0
        bsky_alb[bsky_alb<0.0] = -1.0

        wsky_alb[wsky_alb>1.0] = -1.0
        wsky_alb[wsky_alb<0.0] = -1.0

        f.end()

        if hasattr(self, 'data'):
            self.data['lon'] = dict(name='Longitude'           , data=np.hstack((self.data['lon']['data'], lon)), units='degrees')
            self.data['lat'] = dict(name='Latitude'            , data=np.hstack((self.data['lat']['data'], lat)), units='degrees')
            self.data['x']   = dict(name='X of sinusoidal grid', data=np.hstack((self.data['x']['data'], x))    , units='m')
            self.data['y']   = dict(name='Y of sinusoidal grid', data=np.hstack((self.data['y']['data'], y))    , units='m')
            self.data['bsa'] = dict(name='Blue/Black-Sky surface albedo', data=np.hstack((self.data['bsa']['data'], bsky_alb)), units='N/A')
            self.data['wsa'] = dict(name='White-Sky surface albedo'     , data=np.hstack((self.data['wsa']['data'], wsky_alb)), units='N/A')
        else:
            self.data = {}
            self.data['lon'] = dict(name='Longitude'           , data=lon, units='degrees')
            self.data['lat'] = dict(name='Latitude'            , data=lat, units='degrees')
            self.data['x']   = dict(name='X of sinusoidal grid', data=x  , units='m')
            self.data['y']   = dict(name='Y of sinusoidal grid', data=y  , units='m')
            self.data['bsa'] = dict(name='Blue/Black-Sky surface albedo', data=bsky_alb, units='N/A')
            self.data['wsa'] = dict(name='White-Sky surface albedo'     , data=wsky_alb, units='N/A')



class modis_tiff:

    """
    Read geotiff file downloaded from NASA WorldView

    Input:
        fname: file path of the geotiff file

    Output:
        mod_geotiff object that contains
        self.lon: longitude
        self.lat: latitude
    """

    def __init__(
            self,
            fname,
            extent=None,
            verbose=False,
            quiet=True
            ):

        try:
            import gdal
        except ImportError:
            msg = 'Error   [mod_geotiff]: To use \'mod_geotiff\', \'gdal\' needs to be installed.'
            raise ImportError(msg)

        f       = gdal.Open(fname)
        dataRGB = f.ReadAsArray()
        pixelNx = f.RasterXSize
        pixelNy = f.RasterYSize
        geoInfo = f.GetGeoTransform()
        if verbose:
            print(geoInfo)

        x0 = np.arange(pixelNx)
        y0 = np.arange(pixelNy)
        yy0, xx0 = np.meshgrid(y0, x0)

        # if in normal projection, xx, yy represent longitude and latitude
        # if in  polar projection, a further step is needed to get longitude and latitude
        xx  = np.transpose(geoInfo[0] + geoInfo[1]*xx0 + geoInfo[2]*yy0)
        yy  = np.transpose(geoInfo[3] + geoInfo[4]*xx0 + geoInfo[5]*yy0)
        img = np.transpose(dataRGB,(1,2,0)) # gets first dim for zeroth dim, etc. - gets same format as imgread
        mx  = float(np.max(img))
        img = img/mx
        lon,lat=xx,yy

        nx,ny,nl = img.shape
        self.img = img
        self.lon = lon
        self.lat = lat
        self.row = nx # this is picture-centric (for imshow methods)
        self.col = ny
        self.nx  = ny # this is grid-centric (for processing and other plotting methods)
        self.ny  = nx
        # make "wesn" array
        # tif only reports left/north corner of each pixel, so need to take this into account
        west  = lon[nx-1,0]     # southwest corner
        east  = lon[0,ny-1]     # northeast corner
        south = lat[nx-1,0]     # southwest corner
        north = lat[0,ny-1]     # northeast corner
        nxh   = int(nx/2)       # center of image domain
        nyh   = int(ny/2)
        self.gns   = lat[nxh,nyh]-lat[nxh+1,nyh] # gridding (degrees North/South)
        self.gwe   = lon[nxh,nyh]-lon[nxh,nyh-1] # gridding (degrees West/East)
        wesn=np.array([west,east+self.gwe,south-self.gns,north])  # see comment above: tif [reports corner] --> needed: image extent
        self.wesn=wesn
        # make grid
        # for nx pixels, we have nx+1 boundaries
        self.long = np.linspace(wesn[0],wesn[1],ny+1)
        self.latg = np.linspace(wesn[2],wesn[3],nx+1)
        self.lonm   = 0.5*(self.long[1:]+self.long[:-1])
        self.latm   = 0.5*(self.latg[1:]+self.latg[:-1])

#╰────────────────────────────────────────────────────────────────────────────╯#





# Useful functions
#╭────────────────────────────────────────────────────────────────────────────╮#

def upscale_modis_lonlat(lon_in, lat_in, scale=5, extra_grid=True):

    """
    Upscaling MODIS geolocation from 5km/1km/1km to 1km/250m/500nm.

    Details can be found at
    http://www.icare.univ-lille1.fr/tutorials/MODIS_geolocation

    Input:
        lon_in: numpy array, input longitude
        lat_in: numpy array, input latitude
        scale=: integer, upscaling factor, e.g., 5km to 1km (scale=5), 1km to 250m (scale=4), 1km to 500nm (scale=2)
        extra_grid=: boolen, for MOD/MYD 05, 06 data, extra_grid=True, for other dataset, extra_grid=False

    Output:
        lon_out: numpy array, upscaled longitude
        lat_out: numpy array, upscaled latitude

    How to use:
        # After read in the longitude latitude from MODIS L2 06 data, e.g., lon0, lat0
        lon, lat = upscale_modis_lonlat(lon0, lat0, scale=5, extra_grid=True)
    """

    try:
        import cartopy.crs as ccrs
    except ImportError:
        msg = 'Error   [upscale_modis_lonlat]: To use \'upscale_modis_lonlat\', \'cartopy\' needs to be installed.'
        raise ImportError(msg)

    offsets_dict = {
            4: {'along_scan':0, 'along_track':1.5},
            5: {'along_scan':2, 'along_track':2},
            2: {'along_scan':0, 'along_track':0.5}
            }
    offsets = offsets_dict[scale]

    lon_in[lon_in>180.0] -= 360.0
    # +
    # find center lon, lat
    proj_lonlat = ccrs.PlateCarree()

    lon0 = np.array([lon_in[0, 0], lon_in[-1, 0], lon_in[-1, -1], lon_in[0, -1], lon_in[0, 0]])
    lat0 = np.array([lat_in[0, 0], lat_in[-1, 0], lat_in[-1, -1], lat_in[0, -1], lat_in[0, 0]])

    if (abs(lon0[0]-lon0[1])>180.0) | (abs(lon0[0]-lon0[2])>180.0) | \
       (abs(lon0[0]-lon0[3])>180.0) | (abs(lon0[1]-lon0[2])>180.0) | \
       (abs(lon0[1]-lon0[3])>180.0) | (abs(lon0[2]-lon0[3])>180.0):

        lon0[lon0<0.0] += 360.0

    center_lon_tmp = lon0[:-1].mean()
    center_lat_tmp = lat0[:-1].mean()

    proj_tmp  = ccrs.Orthographic(central_longitude=center_lon_tmp, central_latitude=center_lat_tmp)
    xy_tmp    = proj_tmp.transform_points(proj_lonlat, lon0, lat0)[:, [0, 1]]
    center_x  = xy_tmp[:, 0].mean()
    center_y  = xy_tmp[:, 1].mean()
    center_lon, center_lat = proj_lonlat.transform_point(center_x, center_y, proj_tmp)
    # -

    proj_xy  = ccrs.Orthographic(central_longitude=center_lon, central_latitude=center_lat)
    xy_in = proj_xy.transform_points(proj_lonlat, lon_in, lat_in)[:, :, [0, 1]]

    y_in, x_in = lon_in.shape
    XX_in = offsets['along_scan']  + np.arange(x_in) * scale   # along scan
    YY_in = offsets['along_track'] + np.arange(y_in) * scale   # along track

    x  = x_in * scale
    y  = y_in * scale

    if scale==5 and extra_grid:
        XX = np.arange(x+4)
    else:
        XX = np.arange(x)

    YY = np.arange(y)

    # Deprecated since Scipy v1.12
    # f_x = interpolate.interp2d(XX_in, YY_in, xy_in[:, :, 0], kind='linear', fill_value=None)
    # f_y = interpolate.interp2d(XX_in, YY_in, xy_in[:, :, 1], kind='linear', fill_value=None)

    XX_grid, YY_grid = np.meshgrid(XX, YY, indexing='ij')

    # note that RegularGridInterpolator requires transposed data
    f_x = interpolate.RegularGridInterpolator((XX_in, YY_in), xy_in[:, :, 0].T, method='linear', fill_value=None, bounds_error=False)
    f_y = interpolate.RegularGridInterpolator((XX_in, YY_in), xy_in[:, :, 1].T, method='linear', fill_value=None, bounds_error=False)

    # reverse the transpose to get back original form
    lonlat = proj_lonlat.transform_points(proj_xy, f_x((XX_grid, YY_grid)).T, f_y((XX_grid, YY_grid)).T)[:, :, [0, 1]]

    return lonlat[:, :, 0], lonlat[:, :, 1]



def download_modis_rgb(
        date,
        extent,
        which='terra',
        # wmts_cgi='https://gibs.earthdata.nasa.gov/wmts/epsg4326/best/wmts.cgi',
        wmts_cgi='https://gibs.earthdata.nasa.gov/wmts/epsg3857/best/wmts.cgi',
        fdir='.',
        proj=None,
        coastline=False,
        run=True
        ):

    which  = which.lower()
    date_s = date.strftime('%Y-%m-%d')
    fname  = '%s/%s_rgb_%s_%s.png' % (fdir, which, date_s, '-'.join(['%.2f' % extent0 for extent0 in extent]))

    if run:

        try:
            import matplotlib.pyplot as plt
        except ImportError:
            msg = 'Error   [download_modis_rgb]: To use \'download_modis_rgb\', \'matplotlib\' needs to be installed.'
            raise ImportError(msg)

        try:
            from owslib.wmts import WebMapTileService
        except ImportError:
            msg = 'Error   [download_modis_rgb]: To use \'download_modis_rgb\', \'owslib\' needs to be installed.'
            raise ImportError(msg)

        try:
            import cartopy.crs as ccrs
        except ImportError:
            msg = 'Error   [download_modis_rgb]: To use \'download_modis_rgb\', \'cartopy\' needs to be installed.'
            raise ImportError(msg)

        if which == 'terra':
            layer_name = 'MODIS_Terra_CorrectedReflectance_TrueColor'
        elif which == 'aqua':
            layer_name = 'MODIS_Aqua_CorrectedReflectance_TrueColor'
        else:
            sys.exit('Error   [download_modis_rgb]: Only support \'which="aqua"\' or \'which="terra"\'.')

        if proj is None:
            proj=ccrs.PlateCarree()


        import cartopy.io.ogc_clients as ogcc
        ogcc._URN_TO_CRS['urn:ogc:def:crs:EPSG:6.18:3:3857'] = ccrs.GOOGLE_MERCATOR
        ogcc.METERS_PER_UNIT['urn:ogc:def:crs:EPSG:6.18:3:3857'] = 1

        from matplotlib.axes import Axes
        from cartopy.mpl.geoaxes import GeoAxes
        #GeoAxes._pcolormesh_patched = Axes.pcolormesh

        wmts = WebMapTileService(wmts_cgi)

        fig = plt.figure(figsize=(12, 6))
        ax1 = fig.add_subplot(111, projection=proj)
        ax1.add_wmts(wmts, layer_name, wmts_kwargs={'time': date_s})
        if coastline:
            ax1.coastlines(resolution='10m', color='black', linewidth=0.5, alpha=0.8)
        ax1.set_extent(extent, crs=ccrs.PlateCarree())
        #ax1.outline_patch.set_visible(False)
        ax1.patch.set_visible(False)
        ax1.axis('off')
        plt.savefig(fname, bbox_inches='tight', pad_inches=0, dpi=300)
        plt.close(fig)

    return fname



def download_modis_https(
             date,
             dataset_tag,
             filename_tag,
             server='https://ladsweb.modaps.eosdis.nasa.gov',
             fdir_prefix='/archive/allData',
             day_interval=1,
             fdir_out='data',
             data_format=None,
             run=True,
             quiet=False,
             verbose=False):


    """
    Input:
        date: Python datetime object
        dataset_tag: string, collection + dataset name, e.g. '61/MYD06_L2'
        filename_tag: string, string pattern in the filename, e.g. '.2035.'
        server=: string, data server
        fdir_prefix=: string, data directory on NASA server
        day_interval=: integer, for 8 day data, day_interval=8
        fdir_out=: string, output data directory
        data_format=None: e.g., 'hdf'
        run=: boolen type, if true, the command will only be displayed but not run
        quiet=: Boolen type, quiet tag
        verbose=: Boolen type, verbose tag

    Output:
        fnames_local: Python list that contains downloaded MODIS file paths
    """

    try:
        app_key = os.environ['MODIS_APP_KEY']
    except KeyError:
        app_key = 'aG9jaDQyNDA6YUc5dVp5NWphR1Z1TFRGQVkyOXNiM0poWkc4dVpXUjE6MTYzMzcyNTY5OTplNjJlODUyYzFiOGI3N2M0NzNhZDUxYjhiNzE1ZjUyNmI1ZDAyNTlk'
        if verbose:
            print('Warning [download_modis_https]: Please get your app key by following the instructions at\nhttps://ladsweb.modaps.eosdis.nasa.gov/tools-and-services/data-download-scripts/#appkeys\nThen add the following to the source file of your shell, e.g. \'~/.bashrc\'(Unix) or \'~/.bash_profile\'(Mac),\nexport MODIS_APP_KEY="XXXXXXXX-XXXX-XXXX-XXXX-XXXXXXXXXXXX"\n')

    if shutil.which('curl'):
        command_line_tool = 'curl'
    elif shutil.which('wget'):
        command_line_tool = 'wget'
    else:
        sys.exit('Error [download_modis_https]: \'download_modis_https\' needs \'curl\' or \'wget\' to be installed.')

    year_str = str(date.timetuple().tm_year).zfill(4)
    if day_interval == 1:
        doy_str  = str(date.timetuple().tm_yday).zfill(3)
    else:
        doy_str = get_doy_tag(date, day_interval=day_interval)

    fdir_data = '%s/%s/%s/%s' % (fdir_prefix, dataset_tag, year_str, doy_str)

    fdir_server = server + fdir_data
    webpage  = urllib.request.urlopen('%s.csv' % fdir_server)
    content  = webpage.read().decode('utf-8')
    lines    = content.split('\n')

    commands = []
    fnames_local = []
    for line in lines:
        filename = line.strip().split(',')[0]
        if filename_tag in filename:
            fname_server = '%s/%s' % (fdir_server, filename)
            fname_local  = '%s/%s' % (fdir_out, filename)
            fnames_local.append(fname_local)
            if command_line_tool == 'curl':
                command = 'mkdir -p %s && curl -H \'Authorization: Bearer %s\' -L -C - \'%s\' -o \'%s\'' % (fdir_out, app_key, fname_server, fname_local)
            elif command_line_tool == 'wget':
                command = 'mkdir -p %s && wget -c "%s" --header "Authorization: Bearer %s" -O %s' % (fdir_out, fname_server, app_key, fname_local)
            commands.append(command)

    if not run:

        if not quiet:
            print('Message [download_modis_https]: The commands to run are:')
            for command in commands:
                print(command)
                print()

    else:

        for i, command in enumerate(commands):

            print('Message [download_modis_https]: Downloading %s ...' % fnames_local[i])
            os.system(command)

            fname_local = fnames_local[i]

            if data_format is None:
                data_format = os.path.basename(fname_local).split('.')[-1]

            if data_format == 'hdf':

                try:
                    from pyhdf.SD import SD, SDC
                except ImportError:
                    msg = 'Warning [download_modis_https]: To use \'download_modis_https\', \'pyhdf\' needs to be installed.'
                    raise ImportError(msg)

                f = SD(fname_local, SDC.READ)
                f.end()
                print('Message [download_modis_https]: \'%s\' has been downloaded.\n' % fname_local)

            else:

                print('Warning [download_modis_https]: Do not support check for \'%s\'. Do not know whether \'%s\' has been successfully downloaded.\n' % (data_format, fname_local))

    return fnames_local



def get_filename_tag(
             date,
             lon,
             lat,
             satID='aqua',
             server='https://ladsweb.modaps.eosdis.nasa.gov',
             fdir_prefix='/archive/geoMeta/61',
             verbose=False):

    """
    Input:
        date: Python datetime.datetime object
        lon : longitude of, e.g. flight track
        lat : latitude of, e.g. flight track
        satID=: default "aqua", can also change to "terra"
        server=: string, data server
        fdir_prefix=: string, data directory on NASA server
        verbose=: Boolen type, verbose tag

    output:
        filename_tags: Python list of file name tags
    """

    satID     = satID.lower()
    data_tags = dict(terra='MOD03', aqua='MYD03')
    filename  = '%s_%s.txt' % (data_tags[satID], date.strftime('%Y-%m-%d'))

    fname = '%s/%s/%4.4d/%s' % (fdir_prefix, satID.upper(), date.year, filename)

    fname_server = server + fname


    try:
        username = os.environ['EARTHDATA_USERNAME']
        password = os.environ['EARTHDATA_PASSWORD']
    except Exception as err:
        exit('Error   [get_filename_tag]: {}\nCannot find environment variables \'EARTHDATA_USERNAME\' and \'EARTHDATA_PASSWORD\'.'.format(err))

    try:
        with requests.Session() as session:
            session.auth = (username, password)
            r1     = session.request('get', fname_server)
            r      = session.get(r1.url, auth=(username, password))
            if r.ok:
                content = r.content.decode('utf-8')
    except Exception as err:
        exit('Error   [get_filename_tag]: {}\nCannot access {}.'.format(err, fname_server))

    dtype = ['|S41','|S16','<i4','<f8','|S1','<f8','<f8','<f8','<f8','<f8','<f8','<f8','<f8','<f8','<f8','<f8','<f8']
    data  = np.genfromtxt(StringIO(content), delimiter=',', skip_header=2, names=True, dtype=dtype)
    # data['GranuleID'].decode('UTF-8') to get the file name of MODIS granule
    # data['StartDateTime'].decode('UTF-8') to get the time stamp of MODIS granule
    # variable names can be found through
    # print(data.dtype.names)

    Ndata = data.size

    # convert longitude in [-180, 180] range
    # since the longitude in GeoMeta dataset is in the range of [-180, 180]
    lon[lon>180.0] -= 360.0
    logic = (lon>=-180.0)&(lon<=180.0) & (lat>=-90.0)&(lat<=90.0)
    lon   = lon[logic]
    lat   = lat[logic]

    try:
        import cartopy.crs as ccrs
    except ImportError:
        msg = 'Error   [get_filename_tag]: To use \'get_filename_tag\', \'cartopy\' needs to be installed.'
        raise ImportError(msg)

    try:
        import matplotlib.path as mpl_path
    except ImportError:
        msg = 'Error   [get_filename_tag]: To use \'get_filename_tag\', \'matplotlib\' needs to be installed.'
        raise ImportError(msg)

    filename_tags = []

    # loop through all the "MODIS granules" constructed through four corner points
    # and find which granules contain the input data
    #╭────────────────────────────────────────────────────────────────────────────╮#
    proj_ori = ccrs.PlateCarree()
    for i in range(Ndata):

        line = data[i]
        xx0  = np.array([line['GRingLongitude1'], line['GRingLongitude2'], line['GRingLongitude3'], line['GRingLongitude4'], line['GRingLongitude1']])
        yy0  = np.array([line['GRingLatitude1'] , line['GRingLatitude2'] , line['GRingLatitude3'] , line['GRingLatitude4'] , line['GRingLatitude1']])

        if (abs(xx0[0]-xx0[1])>180.0) | (abs(xx0[0]-xx0[2])>180.0) | \
           (abs(xx0[0]-xx0[3])>180.0) | (abs(xx0[1]-xx0[2])>180.0) | \
           (abs(xx0[1]-xx0[3])>180.0) | (abs(xx0[2]-xx0[3])>180.0):

            xx0[xx0<0.0] += 360.0

        # roughly determine the center of granule
        #╭──────────────────────────────────────────────────────────────╮#
        xx = xx0[:-1]
        yy = yy0[:-1]
        center_lon = xx.mean()
        center_lat = yy.mean()
        #╰──────────────────────────────────────────────────────────────╯#

        # find the precise center point of MODIS granule
        #╭──────────────────────────────────────────────────────────────╮#
        proj_tmp   = ccrs.Orthographic(central_longitude=center_lon, central_latitude=center_lat)
        LonLat_tmp = proj_tmp.transform_points(proj_ori, xx, yy)[:, [0, 1]]
        center_xx  = LonLat_tmp[:, 0].mean(); center_yy = LonLat_tmp[:, 1].mean()
        center_lon, center_lat = proj_ori.transform_point(center_xx, center_yy, proj_tmp)
        #╰──────────────────────────────────────────────────────────────╯#

        proj_new = ccrs.Orthographic(central_longitude=center_lon, central_latitude=center_lat)
        LonLat_in = proj_new.transform_points(proj_ori, lon, lat)[:, [0, 1]]
        LonLat_modis  = proj_new.transform_points(proj_ori, xx0, yy0)[:, [0, 1]]

        modis_granule  = mpl_path.Path(LonLat_modis, closed=True)
        pointsIn       = modis_granule.contains_points(LonLat_in)
        percentIn      = float(pointsIn.sum()) / float(pointsIn.size) * 100.0
        if pointsIn.sum()>0 and data[i]['DayNightFlag'].decode('UTF-8')=='D':
            filename = data[i]['GranuleID'].decode('UTF-8')
            filename_tag = '.'.join(filename.split('.')[1:3])
            filename_tags.append(filename_tag)
    #╰────────────────────────────────────────────────────────────────────────────╯#

    return filename_tags



def cal_sinusoidal_grid():

    """
    Calculate MODIS sinusoidal grid bounds in x and y, units: m

    Input:
        No input is required

    Output:
        grid_x: numpy array, boundaries of 36 grid boxes along x
        grid_y: numpy array, boundaries of 18 grid boxes along y
    """

    try:
        import cartopy.crs as ccrs
    except ImportError:
        msg = 'Error   [cal_sinusoidal_grid]: To use \'cal_sinusoidal_grid\', \'cartopy\' needs to be installed.'
        raise ImportError(msg)

    proj_xy     = ccrs.Sinusoidal.MODIS
    proj_lonlat = ccrs.PlateCarree()

    x0 = proj_xy.transform_points(proj_lonlat, np.array([-180]), np.array(  [0]))[..., 0]
    x1 = proj_xy.transform_points(proj_lonlat, np.array( [180]), np.array(  [0]))[..., 0]
    y0 = proj_xy.transform_points(proj_lonlat, np.array(   [0]), np.array( [90]))[..., 1]
    y1 = proj_xy.transform_points(proj_lonlat, np.array(   [0]), np.array([-90]))[..., 1]

    # grid boxes
    grid_x = np.linspace(x0, x1, 37)
    grid_y = np.linspace(y0, y1, 19)

    return grid_x, grid_y



def get_sinusoidal_grid_tag(lon, lat, verbose=False):

    """
    Get sinusoidal grid tag, e.g., 'h10v17', that contains input track defined by longitude and latitude

    Input:
        lon: numpy array, longitude
        lat: numpy array, latitude
        verbose=: Boolen type, verbose tag

    Output:
        tile_tags: Python list of strings of sinusoidal grid tag
    """

    try:
        import cartopy.crs as ccrs
    except ImportError:
        msg = 'Error   [get_sinusoidal_grid_tag]: Please install <cartopy> to proceed.'
        raise ImportError(msg)

    lon = np.array(lon).ravel()
    lat = np.array(lat).ravel()

    proj_xy     = ccrs.Sinusoidal.MODIS
    proj_lonlat = ccrs.PlateCarree()
    xy_in       = proj_xy.transform_points(proj_lonlat, lon, lat)[..., [0, 1]]

    grid_x, grid_y = cal_sinusoidal_grid()

    tile_tags = []
    for index_h in range(36):
        for index_v in range(18):

            logic = (xy_in[:, 0]>=grid_x[index_h]) & (xy_in[:, 0]<=grid_x[index_h+1]) & (xy_in[:, 1]>=grid_y[index_v+1]) & (xy_in[:, 1]<=grid_y[index_v])
            if logic.sum() > 0:
                tile_tag = 'h%2.2dv%2.2d' % (index_h, index_v)
                if verbose:
                    print('Message [get_sinusoidal_grid_tag]: \'%s\' contains %d/%d.' % (tile_tag, logic.sum(), logic.size))
                tile_tags.append(tile_tag)

    return tile_tags



def find_fname_match(fname0, fnames, index_s=1, index_e=3):

    filename0 = os.path.basename(fname0)
    pattern  = '.'.join(filename0.split('.')[index_s:index_e+1])

    fname_match = None
    for fname in fnames:
        if pattern in fname:
            fname_match = fname

    return fname_match

#╰────────────────────────────────────────────────────────────────────────────╯#


if __name__=='__main__':

    pass<|MERGE_RESOLUTION|>--- conflicted
+++ resolved
@@ -17,10 +17,7 @@
         'modis_35_l2', \
         'modis_03', \
         'modis_04', \
-<<<<<<< HEAD
         'modis_07', \
-=======
->>>>>>> a09f55f9
         'modis_09', \
         'modis_09a1', \
         'modis_43a1', \
@@ -80,17 +77,12 @@
                       }
 
 MODIS_L1B_HKM_1KM_BANDS_DEFAULT = {1: 650,
-<<<<<<< HEAD
                                    2: 860,
                                    3: 470,
                                    4: 555,
                                    5: 1240,
                                    6: 1640,
                                    7: 2130
-=======
-                                   4: 555,
-                                   3: 470
->>>>>>> a09f55f9
                                     }
 
 # reader for MODIS (Moderate Resolution Imaging Spectroradiometer)
@@ -1099,9 +1091,6 @@
     Note: MODIS/Terra is not yet supported by MVCM
     """
     ID = 'MODIS MVCM Continuity Cloud Mask 5-Min Swath 1 km'
-<<<<<<< HEAD
-=======
-
 
     def __init__(self, \
                  fname,  \
@@ -1131,31 +1120,9 @@
         sunglint_flag   = data[4]
         snow_ice_flag   = data[5]
         land_water_cat  = data[6] + 2 * data[7] # convert to a value between 0 and 3
->>>>>>> a09f55f9
 
         return cloud_mask_flag, day_night_flag, sunglint_flag, snow_ice_flag, land_water_cat, fov_qa_cat
 
-<<<<<<< HEAD
-    def __init__(self, \
-                 fname,  \
-                 mode = 'auto', \
-                 quality_assurance = False):
-
-
-        self.fname             = fname              # file name
-        self.mode              = mode.lower()       # mode under which to operate and extract data
-        self.quality_assurance = quality_assurance  # flag to get qa data
-
-        self.read(fname)
-
-
-    def extract_data_byte0(self, dbyte):
-        """
-        Extract cloud mask (in byte format) flags and categories
-        """
-        if dbyte.dtype != 'uint8':
-            dbyte = dbyte.astype('uint8')
-=======
 
     def extract_other_data_bytes(self, dbyte1, dbyte2, dbyte3):
         """
@@ -1252,118 +1219,8 @@
         confidence_qa = data[1] + 2 * data[2] + 4 * data[3] # convert to a value between 0 and 7 confidence
 
         return useful_qa, confidence_qa
->>>>>>> a09f55f9
-
-        data = unpack_uint_to_bits(dbyte.filled(), 8, bitorder='little')
-        # extract flags and categories (*_cat) bit by bit
-        cloud_mask_flag = data[0]
-        fov_qa_cat      = data[1] + 2 * data[2] # convert to a value between 0 and 3
-        day_night_flag  = data[3]
-        sunglint_flag   = data[4]
-        snow_ice_flag   = data[5]
-        land_water_cat  = data[6] + 2 * data[7] # convert to a value between 0 and 3
-
-<<<<<<< HEAD
-        return cloud_mask_flag, day_night_flag, sunglint_flag, snow_ice_flag, land_water_cat, fov_qa_cat
-
-
-    def extract_other_data_bytes(self, dbyte1, dbyte2, dbyte3):
-        """
-        Extract cloud mask (in byte format) flags and categories for bytes 2, 3 and 4 (treated as bytes 1, 2 and 3 here)
-        Note that bytes 5 and 6 are always padded spare and not used.
-        """
-
-        ################## extract byte 1 ##################
-        if dbyte1.dtype != 'uint8':
-            dbyte1 = dbyte1.astype('uint8')
-
-        data_dbyte1 = unpack_uint_to_bits(dbyte1.filled(), 8, bitorder='little') # convert to binary
-
-        # extract flags bit by bit
-        # bit 0 is spare
-        thin_cirrus_flag_solar    = data_dbyte1[1] # thin cirrus detected using solar chanels
-        snow_cover_ancillary_map  = data_dbyte1[2] # snow cover map from anicllary sources
-        thin_cirrus_flag_ir       = data_dbyte1[3] # thin cirrus detected using IR
-        cloud_adjacent_flag       = data_dbyte1[4] # cloud adjacency (cloudy, probably cloudy plus 1-pixel adjacent)
-        cloud_flag_ir_thresh      = data_dbyte1[5] # cloud flag ocean IR threshold
-        # bits 6 and 7 (co2 high cloud tests) are not used for MVCM
-
-        ################## extract byte 2 ##################
-        if dbyte2.dtype != 'uint8':
-            dbyte2 = dbyte2.astype('uint8')
-
-        data_dbyte2 = unpack_uint_to_bits(dbyte2.filled(), 8, bitorder='little') # convert to binary
-
-        high_cloud_flag_138       = data_dbyte2[0] # 1.38 micron high cloud test
-        high_cloud_flag_ir_night  = data_dbyte2[1] # night only IR high cloud test
-        cloud_flag_ir_temp_diff   = data_dbyte2[2] # Cloud Flag - IR Temperature Difference Tests
-        cloud_flag_ir_night       = data_dbyte2[3] # Cloud Flag – 3.9-11 μm test
-        cloud_flag_vnir_ref       = data_dbyte2[4] # Cloud Flag – VNIR Reflectance Test
-        cloud_flag_vnir_ref_ratio = data_dbyte2[5] # Cloud Flag – VNIR Reflectance Ratio Test
-        clr_sky_ndvi_coastal      = data_dbyte2[6] # clear-sky restoral test – NDVI in coastal areas
-        cloud_flag_water_1621     = data_dbyte2[7] # Cloud Flag – Water 1.6 or 2.1 μm Test
-
-        ################## extract byte 3 ##################
-        if dbyte3.dtype != 'uint8':
-            dbyte3 = dbyte3.astype('uint8')
-
-        data_dbyte3 = unpack_uint_to_bits(dbyte3.filled(), 8, bitorder='little') # convert to binary
-
-        cloud_flag_water_ir                  = data_dbyte3[0] # Cloud Flag – Water 8.6-11 μm
-        clr_sky_ocean_spatial                = data_dbyte3[1] # Clear-sky Restoral Test – Spatial Consistency (ocean)
-        clr_sky_polar_night_land_sunglint    = data_dbyte3[2] # Clear-sky Restoral Tests (polar night, land, sun glint)
-        cloud_flag_sfc_temp_water_night_land = data_dbyte3[3] # Cloud Flag – Surface Temperature Tests (water, night land)
-        # bits 4 and 5 are spare
-        cloud_flag_night_ocean_ir_variable   = data_dbyte3[6] # Cloud Flag – Night Ocean 11 μm Variability Test
-        cloud_flag_night_ocean_low_emissive  = data_dbyte3[7] # Cloud Flag – Night Ocean “Low-Emissivity” 3.9-11 μm Test
-
-        ################## stacking ##################
-        # now stack them by type instead of separate fields
-        cloud_flag_tests  = np.stack([cloud_flag_ir_temp_diff, cloud_flag_ir_night, cloud_flag_vnir_ref, cloud_flag_vnir_ref_ratio, cloud_flag_water_1621, cloud_flag_water_ir, cloud_flag_sfc_temp_water_night_land, cloud_flag_night_ocean_ir_variable, cloud_flag_night_ocean_low_emissive, cloud_flag_ir_thresh, thin_cirrus_flag_solar, thin_cirrus_flag_ir, cloud_adjacent_flag], axis=0)
-
-        self.cloud_flag_test_description = 'index 0: Cloud Flag - IR Temperature Difference Tests\n'\
-                                           'index 1: Cloud Flag - 3.9-11 μm test\n'\
-                                           'index 2: Cloud Flag - VNIR Reflectance Test\n'\
-                                           'index 3: Cloud Flag - VNIR Reflectance Ratio Test\n'\
-                                           'index 4: Cloud Flag - Water 1.6 or 2.1 μm Test\n'\
-                                           'index 5: Cloud Flag - Water 8.6-11 μm\n'\
-                                           'index 6: Cloud Flag - Surface Temperature Tests (water, night land)\n'\
-                                           'index 7: Cloud Flag - Night Ocean 11 μm Variability Test\n'\
-                                           'index 8: Cloud Flag - Night Ocean “Low-Emissivity” 3.9-11 μm Test\n'\
-                                           'index 9: Cloud Flag - IR Threshold\n'\
-                                           'index 10: Cloud Flag - Thin Cirrus (Solar)\n'\
-                                           'index 11: Cloud Flag - Thin Cirrus (IR)\n'\
-                                           'index 12: Cloud Flag - Adjacency Test (cloudy, probably cloudy plus 1-pixel adjacent)\n'\
-
-        high_cloud_flag_tests = np.stack([high_cloud_flag_138, high_cloud_flag_ir_night], axis=0)
-        self.high_cloud_flag_tests_description = 'index 0: 1.38 μm high cloud test\n'\
-                                                 'index 1: night only IR high cloud test\n'\
-
-        clr_sky_restoral_tests = np.stack([clr_sky_ndvi_coastal, clr_sky_ocean_spatial, clr_sky_polar_night_land_sunglint], axis=0)
-        self.clr_sky_restoral_tests_description = 'index 0: Clear-sky Restoral Test - NDVI in coastal areas\n'\
-                                                  'index 1: Clear-sky Restoral Test - Spatial Consistency (ocean)\n'\
-                                                  'index 2: Clear-sky Restoral Tests (polar night, land, sun glint)\n'\
-
-        return cloud_flag_tests, high_cloud_flag_tests, clr_sky_restoral_tests, snow_cover_ancillary_map
-
-
-    def quality_assurance_byte0(self, dbyte):
-        """
-        Extract cloud mask QA byte 1 (treated as byte 0 here)
-        """
-        if dbyte.dtype != 'uint8':
-            dbyte = dbyte.astype('uint8')
-
-        data = unpack_uint_to_bits(dbyte.filled(), 8, bitorder='little')
-
-        # process qa flags
-        # Byte 0 only has 4 bits of useful information, other 4 are always 0
-        useful_qa = data[0] # usefulness QA flag
-        confidence_qa = data[1] + 2 * data[2] + 4 * data[3] # convert to a value between 0 and 7 confidence
-
-        return useful_qa, confidence_qa
-
-=======
+
+
     def quality_assurance_byte1(self, dbyte):
         """
         Extract cloud mask QA byte 2 (treated as byte 1 here).
@@ -1376,41 +1233,6 @@
         data = unpack_uint_to_bits(dbyte.filled(), 8, bitorder='little')
         nco_flag = data[0]
 
-        return nco_flag
-
-
-    def read(self, fname):
-        try:
-            import netCDF4 as nc
-        except ImportError:
-            msg = 'Warning [modis_09]: To use \'modis_09\', \'netCDF4\' needs to be installed.'
-            raise ImportError(msg)
-
-        f = nc.Dataset(fname, 'r')
-
-        # by default clr sky confidence and cloud mask will be extracted
-        clr_sky_confidence = get_data_nc(f['geophysical_data/Clear_Sky_Confidence'], replace_fill_value=np.nan)
-        cloud_mask = get_data_nc(f['geophysical_data/Integer_Cloud_Mask'], replace_fill_value=-1).astype('int8')
-
-        # save the data
-        self.data = {}
-        self.data['clr_sky_confidence'] = dict(name='Clear Sky Confidence', data=clr_sky_confidence, description='The `Clear_Sky_Confidence` is the final numeric value of the confidence of clear sky, or Q value', units='N/A')
-        self.data['cloud_mask']         = dict(name='Cloud Mask',           data=cloud_mask,  description='MODIS cloud mask bits 1 & 2 converted to integer\n(0 = cloudy,\n1= probably cloudy,\n2 = probably clear,\n3 = confident clear,\n-1 = no result)\n', units='N/A')
->>>>>>> a09f55f9
-
-    def quality_assurance_byte1(self, dbyte):
-        """
-        Extract cloud mask QA byte 2 (treated as byte 1 here).
-        Note that only some bits are extracted as most other data is already available
-        in the main geophysical field data.
-        """
-        if dbyte.dtype != 'uint8':
-            dbyte = dbyte.astype('uint8')
-
-        data = unpack_uint_to_bits(dbyte.filled(), 8, bitorder='little')
-        nco_flag = data[0]
-
-<<<<<<< HEAD
         return nco_flag
 
 
@@ -1465,40 +1287,6 @@
             useful_qa, confidence_qa = self.quality_assurance_byte0(qa_dat[0])
             nco_qa = self.quality_assurance_byte1(qa_dat[1])
 
-=======
-        if (self.mode == 'auto') or (self.mode == 'all'): # extract other data bytes too
-            cloud_mask_tests = f['geophysical_data/Cloud_Mask'] # spectral tests
-            cloud_mask_tests_dat = get_data_nc(cloud_mask_tests, replace_fill_value=None)
-            cloud_mask_flag, day_night_flag, sunglint_flag, snow_ice_flag, land_water_cat, fov_qa_cat = self.extract_data_byte0(cloud_mask_tests_dat[0])
-
-            # save the data
-            self.data['cloud_mask_flag'] = dict(name='Cloud Mask Flag', data=cloud_mask_flag, units='N/A')
-            self.data['day_night_flag']  = dict(name='Day Night Flag',   data=day_night_flag, units='N/A')
-            self.data['sunglint_flag']   = dict(name='Sunglint Flag',   data=sunglint_flag, units='N/A')
-            self.data['snow_ice_flag']   = dict(name='Snow/ice processing path', data=snow_ice_flag, units='N/A')
-            self.data['land_water_flag'] = dict(name='Land/water processing path', data=land_water_cat, units='N/A')
-            self.data['fov_flag']        = dict(name='Unobstructed FOV Quality Flag', data=fov_qa_cat, units='N/A')
-
-            if self.mode == 'all':
-                cloud_flag_tests, high_cloud_flag_tests, clr_sky_restoral_tests, snow_cover_ancillary_map = self.extract_other_data_bytes(cloud_mask_tests_dat[1], cloud_mask_tests_dat[2], cloud_mask_tests_dat[3])
-
-                # save the data
-                self.data['cloud_flag_tests'] = dict(name='Cloud Flags from spectral tests',              data=cloud_flag_tests, description=self.cloud_flag_test_description, units='N/A')
-                self.data['high_cloud_flag_tests'] = dict(name='High Cloud Flags from spectral tests',    data=high_cloud_flag_tests, description=self.high_cloud_flag_tests_description, units='N/A')
-                self.data['clr_sky_restoral_tests'] = dict(name='Clear sky restoral from spectral tests', data=clr_sky_restoral_tests, description=self.clr_sky_restoral_tests_description, units='N/A')
-                self.data['snow_cover_ancillary_map'] = dict(name='Snow cover from ancillary map',        data=snow_cover_ancillary_map, units='N/A')
-
-        # get QA data
-        if self.quality_assurance:
-            nc_qa = f['geophysical_data/Quality_Assurance']
-            qa_dat = get_data_nc(nc_qa, replace_fill_value=None)
-            # transpose because for whatever reason this is in reverse order
-            qa_dat = np.transpose(qa_dat, axes=(2, 0, 1))
-
-            useful_qa, confidence_qa = self.quality_assurance_byte0(qa_dat[0])
-            nco_qa = self.quality_assurance_byte1(qa_dat[1])
-
->>>>>>> a09f55f9
             # save the data
             self.qa = {}
             self.qa['useful_qa']     = dict(name='Cloud Mask QA', data=useful_qa, units='N/A')
@@ -1952,7 +1740,6 @@
         f.end()
 
 
-<<<<<<< HEAD
 class modis_07:
 
     """
@@ -2147,8 +1934,6 @@
             self.data['vaa'] = dict(name='Sensor Azimuth Angle', data=vaa, units='degrees')
 
 
-=======
->>>>>>> a09f55f9
 class modis_09a1:
 
     """
