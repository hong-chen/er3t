--- conflicted
+++ resolved
@@ -581,11 +581,8 @@
 
         # 1. If region (extent=) is specified, filter data within the specified region
         # 2. If region (extent=) is not specified, filter invalid data
-<<<<<<< HEAD
+
         #/----------------------------------------------------------------------------\#
-=======
-        # +++++++++++++++++++++++++++++++++++++++++++++++++++++++++++++++++++++++++++++++++++++++++++++++++
->>>>>>> 3fc607e6
         lon, lat  = upscale_modis_lonlat(lon0[:], lat0[:], scale=5, extra_grid=True)
 
         if self.extent is None:
@@ -602,13 +599,8 @@
 
         else:
 
-<<<<<<< HEAD
             lon_range = [self.extent[0] - 0.01, self.extent[1] + 0.01]
             lat_range = [self.extent[2] - 0.01, self.extent[3] + 0.01]
-=======
-            lon_range = [self.extent[0], self.extent[1]]
-            lat_range = [self.extent[2], self.extent[3]]
->>>>>>> 3fc607e6
 
         logic     = (lon>=lon_range[0]) & (lon<=lon_range[1]) & (lat>=lat_range[0]) & (lat<=lat_range[1])
         lon       = lon[logic]
@@ -623,13 +615,8 @@
         
         # -------------------------------------------------------------------------------------------------
 
-<<<<<<< HEAD
         # Get cloud mask and flag fields
         #/-----------------------------\#
-=======
-        # Get cloud mask and flag fields 
-        # +++++++++++++++++++++++++++++++++++++++++++++++++++++++++++++++++++++++++++++++++++++++++++++++++
->>>>>>> 3fc607e6
         cm0_data = get_data_h4(cld_msk0)
         qa0_data = get_data_h4(qa0)
         cm = cm0_data.copy()
@@ -640,11 +627,8 @@
         cm = cm.reshape((cm.size, 1))
         cloud_mask_flag, day_night_flag, sunglint_flag, snow_ice_flag, land_water_cat, fov_qa_cat = self.extract_data(cm)
         
-<<<<<<< HEAD
+
         qa = qa[:, :, 0] # read only the first byte for confidence (indexed differently from cloud mask SDS)
-=======
-        qa = qa[:, :, 0] # read only the first byte for confidence (indexed differently from cloud mask sds)
->>>>>>> 3fc607e6
         qa = np.array(qa[logic], dtype='uint8')
         qa = qa.reshape((qa.size, 1))
         use_qa, confidence_qa = self.quality_assurance(qa)
@@ -658,13 +642,8 @@
 
             self.data['lon']               = dict(name='Longitude',            data=np.hstack((self.data['lon']['data'], lon)),                         units='degrees')
             self.data['lat']               = dict(name='Latitude',             data=np.hstack((self.data['lat']['data'], lat)),                         units='degrees')
-<<<<<<< HEAD
             self.data['use_qa']            = dict(name='QA useful',            data=np.hstack((self.data['use_qa']['data'], use_qa)),                   units='N/A')
             self.data['confidence_qa']     = dict(name='QA Mask confidence',   data=np.hstack((self.data['confidence_qa']['data'], confidence_qa)),     units='N/A')
-=======
-            self.data['use_qa']            = dict(name='QA useful',           data=np.hstack((self.data['use_qa']['data']), use_qa),                    units='N/A')
-            self.data['confidence_qa']     = dict(name='QA Mask confidence',  data=np.hstack((self.data['confidence_qa']['data']), confidence_qa),      units='N/A')
->>>>>>> 3fc607e6
             self.data['cloud_mask_flag']   = dict(name='Cloud mask flag',      data=np.hstack((self.data['cloud_mask_flag']['data'], cloud_mask_flag)), units='N/A')
             self.data['fov_qa_cat']        = dict(name='FOV quality cateogry', data=np.hstack((self.data['fov_qa_cat']['data'], fov_qa_cat)),           units='N/A')
             self.data['day_night_flag']    = dict(name='Day/night flag',       data=np.hstack((self.data['day_night_flag']['data'], day_night_flag)),   units='N/A')
@@ -694,10 +673,7 @@
 
 
 
-<<<<<<< HEAD
-=======
-    
->>>>>>> 3fc607e6
+
 class modis_03:
 
     """
